"""
Popup window modules for displaying terminal output and other information
"""

import tkinter as tk
from tkinter import ttk, scrolledtext, messagebox
from typing import Optional, Callable, Dict, Any, List
from pathlib import Path

from config.settings import COLORS, FONTS, OUTPUT_WINDOW_SIZE, GIT_WINDOW_SIZE
from gui.gui_utils import GuiUtils
from services.project_group_service import ProjectGroup


class TerminalOutputWindow:
    """A reusable terminal output window with real-time updates"""

    def __init__(
        self, parent_window: tk.Tk, title: str, size: str = OUTPUT_WINDOW_SIZE
    ):
        self.parent_window = parent_window
        self.window = None
        self.text_area = None
        self.status_label = None
        self.title_label = None
        self.buttons_frame = None

        self.title = title
        self.size = size
        self.is_created = False

    def create_window(self):
        """Create the terminal output window"""
        if self.is_created:
            return

        self.window = tk.Toplevel(self.parent_window)
        self.window.title(self.title)
        self.window.geometry(self.size)
        self.window.configure(bg=COLORS["terminal_bg"])

        # Create frame for the content
        main_frame = GuiUtils.create_styled_frame(self.window, bg_color="terminal_bg")
        main_frame.pack(fill=tk.BOTH, expand=True, padx=10, pady=10)

        # Title label
        self.title_label = GuiUtils.create_styled_label(
            main_frame,
            text=self.title,
            font_key="console_title",
            bg=COLORS["terminal_bg"],
            fg=COLORS["terminal_text"],
        )
        self.title_label.pack(pady=(0, 10))

        # Status label (will be updated during process)
        self.status_label = GuiUtils.create_styled_label(
            main_frame,
            text="Status: Initializing...",
            font_key="console_status",
            bg=COLORS["terminal_bg"],
            fg=COLORS["warning"],
        )
        self.status_label.pack(pady=(0, 10))

        # Output text area
        self.text_area = GuiUtils.create_console_text_area(main_frame)
        self.text_area.pack(fill=tk.BOTH, expand=True)

        # Make window modal and center it
        self.window.transient(self.parent_window)
        self.window.grab_set()

        # Center the window
        GuiUtils.center_window(self.window, *[int(x) for x in self.size.split("x")])

        self.is_created = True

    def append_output(self, text: str):
        """Safely append text to output window with race condition protection"""
        if not self.is_created or not self.text_area:
            return

        def update_text():
            try:
                # Double-check window still exists before updating
                if not (
                    self.window
                    and self.window.winfo_exists()
                    and self.text_area
                    and self.text_area.winfo_exists()
                ):
                    return

                self.text_area.config(state=tk.NORMAL)
                self.text_area.insert(tk.END, text)
                self.text_area.see(tk.END)
                self.text_area.config(state=tk.DISABLED)

            except tk.TclError:
                # Widget was destroyed - ignore silently
                pass
            except Exception as e:
                # Log unexpected errors but don't crash
                print(f"Unexpected error updating text area: {e}")

        try:
            if self.window:
                self.window.after(0, update_text)
        except tk.TclError:
            # Window was destroyed - ignore silently
            pass

    def update_status(self, status_text: str, color: str = None):
        """Update status label with race condition protection"""
        if color is None:
            color = COLORS["warning"]

        if not self.is_created or not self.status_label:
            return

        def update_label():
            try:
                # Double-check window and label still exist
                if not (
                    self.window
                    and self.window.winfo_exists()
                    and self.status_label
                    and self.status_label.winfo_exists()
                ):
                    return

                self.status_label.config(text=f"Status: {status_text}", fg=color)

            except tk.TclError:
                # Widget was destroyed - ignore silently
                pass
            except Exception as e:
                # Log unexpected errors but don't crash
                print(f"Unexpected error updating status label: {e}")

        try:
            if self.window:
                self.window.after(0, update_label)
        except tk.TclError:
            # Window was destroyed - ignore silently
            pass

    def add_final_buttons(
        self,
        copy_text: Optional[str] = None,
        additional_buttons: Optional[List[Dict]] = None,
    ):
        """Add final buttons to the window"""
        if not (self.window and self.window.winfo_exists()):
            return

        def add_buttons():
            # Find the main frame (first child)
            main_frame = list(self.window.children.values())[0]

            self.buttons_frame = GuiUtils.create_styled_frame(
                main_frame, bg_color="terminal_bg"
            )
            self.buttons_frame.pack(pady=(10, 0))

            # Copy button if copy_text provided
            if copy_text:

                def copy_output():
                    try:
                        self.window.clipboard_clear()
                        self.window.clipboard_append(copy_text)
                        copy_btn.config(text="Copied!", bg=COLORS["success"])
                        self.window.after(
                            2000,
                            lambda: copy_btn.config(
                                text="Copy Test Output", bg=COLORS["secondary"]
                            ),
                        )
                    except Exception as e:
                        messagebox.showerror(
                            "Copy Error", f"Failed to copy to clipboard: {str(e)}"
                        )

                copy_btn = GuiUtils.create_styled_button(
                    self.buttons_frame,
                    text="Copy Test Output",
                    command=copy_output,
                    style="copy",
                    font=FONTS["button_large"],
                    padx=20,
                    pady=5,
                )
                copy_btn.pack(side="left", padx=(0, 10))

            # Additional buttons
            if additional_buttons:
                for btn_config in additional_buttons:
                    btn = GuiUtils.create_styled_button(
                        self.buttons_frame, **btn_config
                    )
                    btn.pack(side="left", padx=(0, 10))

            # Close button
            close_btn = GuiUtils.create_styled_button(
                self.buttons_frame,
                text="Close",
                command=self.window.destroy,
                style="close",
                font=FONTS["button_large"],
                padx=20,
                pady=5,
            )
            close_btn.pack(side="right")

        self.window.after(0, add_buttons)

    def destroy(self):
        """Destroy the window"""
        if self.window:
            self.window.destroy()


class GitCommitWindow:
    """Window for displaying git commits and allowing checkout"""

    def __init__(
        self,
        parent_window: tk.Tk,
        project_name: str,
        commits: List,
        on_checkout_callback: Callable[[str], None],
        git_service=None,
        project_path=None,
        current_commit_hash=None,
    ):
        self.parent_window = parent_window
        self.project_name = project_name
        self.commits = commits
        self.on_checkout_callback = on_checkout_callback
        self.git_service = git_service
        self.project_path = project_path
        self.current_commit_hash = current_commit_hash

        self.window = None
        self.commit_listbox = None
        self.status_label = None
        self.checkout_btn = None

    def create_window(self, fetch_success: bool, fetch_message: str):
        """Create the git commit window"""
        self.window = tk.Toplevel(self.parent_window)
        self.window.title(f"Git Commits - {self.project_name}")
        self.window.geometry(GIT_WINDOW_SIZE)
        self.window.configure(bg=COLORS["terminal_bg"])

        # Main frame
        main_frame = GuiUtils.create_styled_frame(self.window, bg_color="terminal_bg")
        main_frame.pack(fill=tk.BOTH, expand=True, padx=10, pady=10)

        # Title
        title_label = GuiUtils.create_styled_label(
            main_frame,
            text=f"Git Commits - {self.project_name}",
            font_key="header",
            bg=COLORS["terminal_bg"],
            fg=COLORS["terminal_text"],
        )
        title_label.pack(pady=(0, 10))

        # Status message
        if "No remote repository" in fetch_message:
            status_text = f"Showing local commits ({len(self.commits)} total) - no remote configured"
        elif fetch_success:
            status_text = f"Showing all commits ({len(self.commits)} total)"
        else:
            status_text = "Showing local commits only"

        self.status_label = GuiUtils.create_styled_label(
            main_frame,
            text=status_text,
            font_key="info",
            bg=COLORS["terminal_bg"],
            fg=COLORS["muted"],
        )
        self.status_label.pack(pady=(0, 5))

        # Instructions
        info_label = GuiUtils.create_styled_label(
            main_frame,
            text="Double-click on a commit to checkout to that version",
            font_key="button",
            bg=COLORS["terminal_bg"],
            fg=COLORS["muted"],
        )
        info_label.pack(pady=(0, 10))

        # Create frame for listbox and scrollbar
        list_frame = GuiUtils.create_styled_frame(main_frame, bg_color="terminal_bg")
        list_frame.pack(fill=tk.BOTH, expand=True)

        # Scrollbar
        scrollbar = tk.Scrollbar(list_frame)
        scrollbar.pack(side=tk.RIGHT, fill=tk.Y)

        # Listbox for commits
        self.commit_listbox = tk.Listbox(
            list_frame,
            font=FONTS["mono"],
            bg=COLORS["secondary"],
            fg=COLORS["terminal_text"],
            selectbackground=COLORS["info"],
            selectforeground=COLORS["terminal_text"],
            yscrollcommand=scrollbar.set,
            activestyle="none",
        )
        self.commit_listbox.pack(side=tk.LEFT, fill=tk.BOTH, expand=True)
        scrollbar.config(command=self.commit_listbox.yview)

        # Populate listbox
        self.populate_commits()

        # Handle double-click on commit
        def on_commit_select(event):
            selection = self.commit_listbox.curselection()
            if selection:
                index = selection[0]
                selected_commit = self.commits[index]
                commit_hash = (
                    selected_commit.hash
                    if hasattr(selected_commit, "hash")
                    else selected_commit.get("hash")
                )
                self.on_checkout_callback(commit_hash)

        self.commit_listbox.bind("<Double-1>", on_commit_select)

        # Buttons frame
        buttons_frame = GuiUtils.create_styled_frame(main_frame, bg_color="terminal_bg")
        buttons_frame.pack(pady=(10, 0))

        # Checkout button
        def checkout_selected():
            selection = self.commit_listbox.curselection()
            if selection:
                index = selection[0]
                selected_commit = self.commits[index]
                commit_hash = (
                    selected_commit.hash
                    if hasattr(selected_commit, "hash")
                    else selected_commit.get("hash")
                )
                self.on_checkout_callback(commit_hash)
            else:
                messagebox.showwarning(
                    "No Selection", "Please select a commit to checkout"
                )

        self.checkout_btn = GuiUtils.create_styled_button(
            buttons_frame,
            text="Checkout Selected",
            command=checkout_selected,
            style="git",
            font=FONTS["button_large"],
            padx=20,
            pady=5,
        )
        self.checkout_btn.pack(side="left", padx=(0, 10))

        # Close button
        close_btn = GuiUtils.create_styled_button(
            buttons_frame,
            text="Close",
            command=self.window.destroy,
            style="close",
            font=FONTS["button_large"],
            padx=20,
            pady=5,
        )
        close_btn.pack(side="right")

        # Make window modal and center it
        self.window.transient(self.parent_window)
        self.window.grab_set()

        # Center the window
        GuiUtils.center_window(
            self.window, *[int(x) for x in GIT_WINDOW_SIZE.split("x")]
        )

    def populate_commits(self):
        """Populate the listbox with current commits"""
        self.commit_listbox.delete(0, tk.END)

        for i, commit in enumerate(self.commits):
            commit_hash = (
                commit.hash if hasattr(commit, "hash") else commit.get("hash", "")
            )
            display_text = (
                commit.display
                if hasattr(commit, "display")
                else commit.get("display", str(commit))
            )

            # Check if this is the current commit - try multiple matching strategies
            is_current = False
            if (
                self.current_commit_hash
                and commit_hash
                and self.current_commit_hash not in [None, "unknown", ""]
            ):

                # Strategy 1: Use the shorter length for comparison (more robust)
                min_length = min(
                    len(self.current_commit_hash), len(commit_hash), 10
                )  # Cap at 10 chars
                if (
                    min_length >= 4
                ):  # Only match if we have at least 4 characters for reliability
                    current_short = self.current_commit_hash[:min_length]
                    commit_short = commit_hash[:min_length]
                    is_current = current_short == commit_short or (
                        commit_hash.startswith(self.current_commit_hash)
                        or self.current_commit_hash.startswith(commit_hash)
                    )

            if is_current:
                # Add ">> CURRENT" prefix to highlight the current commit
                display_text = f">> CURRENT: {display_text}"

            self.commit_listbox.insert(tk.END, display_text)

            # Highlight the current commit with a different background color
            if is_current:
                self.commit_listbox.itemconfig(
                    i, bg=COLORS["success"], fg=COLORS["white"]
                )

    def create_window_with_loading(self, fetch_success: bool, fetch_message: str):
        """Create the git commit window with loading state"""
        self.create_window(fetch_success, fetch_message)

        # Show loading state
        self.status_label.config(
            text="Loading commits... (this may take a moment for large repositories)"
        )
        self.checkout_btn.config(state="disabled")

        # Add loading message to listbox
        self.commit_listbox.delete(0, tk.END)
        self.commit_listbox.insert(tk.END, "Loading commits...")
        self.commit_listbox.config(state="disabled")

    def update_status(self, status_text: str, color: str = None):
        """Update the status label with real-time progress"""
        if self.status_label and self.window:
            try:
                if self.window.winfo_exists():
                    self.status_label.config(text=status_text)
                    if color:
                        self.status_label.config(fg=color)
            except tk.TclError:
                # Window was destroyed - ignore silently
                pass

    def update_with_commits(self, commits, current_commit_hash=None):
        """Update window with loaded commits"""
        self.commits = commits
        if current_commit_hash is not None:
            self.current_commit_hash = current_commit_hash
        self.commit_listbox.config(state="normal")
        self.populate_commits()

        # Update status text to indicate current commit
        current_text = (
            " (current commit highlighted)" if self.current_commit_hash else ""
        )
        self.status_label.config(
            text=f"Showing all commits ({len(commits)} total){current_text}"
        )
        self.checkout_btn.config(state="normal")

    def update_with_error(self, error_message):
        """Update window with error state"""
        self.commit_listbox.config(state="normal")
        self.commit_listbox.delete(0, tk.END)
        self.commit_listbox.insert(tk.END, f"Error: {error_message}")
        self.status_label.config(text="Error loading commits")
        self.checkout_btn.config(state="disabled")

    def update_with_no_commits(self):
        """Update window when no commits found"""
        self.commit_listbox.config(state="normal")
        self.commit_listbox.delete(0, tk.END)
        self.commit_listbox.insert(tk.END, "No commits found")
        self.status_label.config(text="No commits found in this repository")
        self.checkout_btn.config(state="disabled")

    def destroy(self):
        """Destroy the window"""
        if self.window:
            self.window.destroy()


class GitCheckoutAllWindow:
    """Window for displaying git commits and allowing checkout to all project versions"""

    def __init__(
        self,
        parent_window: tk.Tk,
        project_group_name: str,
        commits: List,
        on_checkout_all_callback: Callable[[str], None],
        git_service=None,
        project_group=None,
        all_versions=None,
    ):
        self.parent_window = parent_window
        self.project_group_name = project_group_name
        self.commits = commits
        self.on_checkout_all_callback = on_checkout_all_callback
        self.git_service = git_service
        self.project_group = project_group
        self.all_versions = all_versions or []

        self.window = None
        self.commit_listbox = None
        self.status_label = None
        self.checkout_all_btn = None
        self.versions_info_label = None

    def create_window(self, fetch_success: bool, fetch_message: str):
        """Create the git checkout all window"""
        self.window = tk.Toplevel(self.parent_window)
        self.window.title(f"Git Checkout All - {self.project_group_name}")
        self.window.geometry("1000x700")  # Larger window for more information
        self.window.configure(bg=COLORS["terminal_bg"])

        # Main frame
        main_frame = GuiUtils.create_styled_frame(self.window, bg_color="terminal_bg")
        main_frame.pack(fill=tk.BOTH, expand=True, padx=10, pady=10)

        # Title
        title_label = GuiUtils.create_styled_label(
            main_frame,
            text=f"Git Checkout All - {self.project_group_name}",
            font_key="header",
            bg=COLORS["terminal_bg"],
            fg=COLORS["terminal_text"],
        )
        title_label.pack(pady=(0, 10))

        # Versions info
        versions_count = len(self.all_versions)
        version_names = [f"{v.parent}/{v.name}" for v in self.all_versions]
        versions_text = ", ".join(version_names[:5])
        if len(version_names) > 5:
            versions_text += f" (and {len(version_names) - 5} more)"

        self.versions_info_label = GuiUtils.create_styled_label(
            main_frame,
            text=f"Will checkout to {versions_count} versions: {versions_text}",
            font_key="info",
            bg=COLORS["terminal_bg"],
            fg=COLORS["info"],
        )
        self.versions_info_label.pack(pady=(0, 5))

        # Status message
        if "No remote repository" in fetch_message:
            status_text = f"Showing local commits ({len(self.commits)} total) - no remote configured"
        elif fetch_success:
            status_text = f"Showing all commits ({len(self.commits)} total)"
        else:
            status_text = "Showing local commits only"

        self.status_label = GuiUtils.create_styled_label(
            main_frame,
            text=status_text,
            font_key="info",
            bg=COLORS["terminal_bg"],
            fg=COLORS["muted"],
        )
        self.status_label.pack(pady=(0, 5))

        # Instructions
        info_label = GuiUtils.create_styled_label(
            main_frame,
            text="⚠️  Select a commit and click 'Checkout All Versions' to checkout ALL project versions to that commit",
            font_key="button",
            bg=COLORS["terminal_bg"],
            fg=COLORS["warning"],  # Orange warning color
        )
        info_label.pack(pady=(0, 10))

        # Create frame for listbox and scrollbar
        list_frame = GuiUtils.create_styled_frame(main_frame, bg_color="terminal_bg")
        list_frame.pack(fill=tk.BOTH, expand=True)

        # Scrollbar
        scrollbar = tk.Scrollbar(list_frame)
        scrollbar.pack(side=tk.RIGHT, fill=tk.Y)

        # Listbox for commits
        self.commit_listbox = tk.Listbox(
            list_frame,
            font=FONTS["mono"],
            bg=COLORS["secondary"],
            fg=COLORS["terminal_text"],
            selectbackground=COLORS["info"],
            selectforeground=COLORS["terminal_text"],
            yscrollcommand=scrollbar.set,
            activestyle="none",
        )
        self.commit_listbox.pack(side=tk.LEFT, fill=tk.BOTH, expand=True)
        scrollbar.config(command=self.commit_listbox.yview)

        # Populate listbox
        self.populate_commits()

        # Handle double-click on commit
        def on_commit_select(event):
            selection = self.commit_listbox.curselection()
            if selection:
                self.checkout_all_selected()

        self.commit_listbox.bind("<Double-1>", on_commit_select)

        # Buttons frame
        buttons_frame = GuiUtils.create_styled_frame(main_frame, bg_color="terminal_bg")
        buttons_frame.pack(pady=(10, 0))

        # Checkout All button
        self.checkout_all_btn = GuiUtils.create_styled_button(
            buttons_frame,
            text=f"🔀 Checkout All {versions_count} Versions",
            command=self.checkout_all_selected,
            style="git",
            font=FONTS["button_large"],
            padx=20,
            pady=5,
        )
        self.checkout_all_btn.pack(side="left", padx=(0, 10))

        # Close button
        close_btn = GuiUtils.create_styled_button(
            buttons_frame,
            text="Close",
            command=self.window.destroy,
            style="close",
            font=FONTS["button_large"],
            padx=20,
            pady=5,
        )
        close_btn.pack(side="right")

        # Make window modal and center it
        self.window.transient(self.parent_window)
        self.window.grab_set()

        # Center the window
        GuiUtils.center_window(self.window, 1000, 700)

    def checkout_all_selected(self):
        """Handle checkout all for selected commit"""
        if selection := self.commit_listbox.curselection():
            index = selection[0]
            selected_commit = self.commits[index]
            commit_hash = (
                selected_commit.hash
                if hasattr(selected_commit, "hash")
                else selected_commit.get("hash")
            )
            self.on_checkout_all_callback(commit_hash)
        else:
            messagebox.showwarning(
                "No Selection", "Please select a commit to checkout all versions to"
            )

    def populate_commits(self):
        """Populate the listbox with current commits"""
        self.commit_listbox.delete(0, tk.END)
        for commit in self.commits:
            display_text = (
                commit.display
                if hasattr(commit, "display")
                else commit.get("display", str(commit))
            )
            self.commit_listbox.insert(tk.END, display_text)

    def create_window_with_loading(self, fetch_success: bool, fetch_message: str):
        """Create the git checkout all window with loading state"""
        self.create_window(fetch_success, fetch_message)

        # Show loading state
        self.status_label.config(
            text="Loading commits... (this may take a moment for large repositories)"
        )
        self.checkout_all_btn.config(state="disabled")

        # Add loading message to listbox
        self.commit_listbox.delete(0, tk.END)
        self.commit_listbox.insert(tk.END, "Loading commits...")
        self.commit_listbox.config(state="disabled")

    def update_status(self, status_text: str, color: str = None):
        """Update the status label with real-time progress"""
        if self.status_label and self.window:
            try:
                if self.window.winfo_exists():
                    self.status_label.config(text=status_text)
                    if color:
                        self.status_label.config(fg=color)
                    self.window.update_idletasks()
            except tk.TclError:
                # Window was destroyed
                pass

    def update_with_commits(self, commits):
        """Update the window with loaded commits"""
        self.commits = commits
        if self.commit_listbox and self.window:
            try:
                if self.window.winfo_exists():
                    self.commit_listbox.config(state="normal")
                    self.populate_commits()
                    self.checkout_all_btn.config(state="normal")
                    self.window.update_idletasks()
            except tk.TclError:
                # Window was destroyed
                pass

    def update_with_error(self, error_message):
        """Update the window with an error message"""
        if self.commit_listbox and self.window:
            try:
                if self.window.winfo_exists():
                    self.commit_listbox.delete(0, tk.END)
                    self.commit_listbox.insert(tk.END, f"Error: {error_message}")
                    self.checkout_all_btn.config(state="disabled")
                    self.status_label.config(
                        text="Failed to load commits", fg=COLORS["error"]
                    )
                    self.window.update_idletasks()
            except tk.TclError:
                # Window was destroyed
                pass

    def update_with_no_commits(self):
        """Update the window when no commits are found"""
        if self.commit_listbox and self.window:
            try:
                if self.window.winfo_exists():
                    self.commit_listbox.delete(0, tk.END)
                    self.commit_listbox.insert(tk.END, "No commits found in repository")
                    self.checkout_all_btn.config(state="disabled")
                    self.status_label.config(
                        text="No commits available", fg=COLORS["muted"]
                    )
                    self.window.update_idletasks()
            except tk.TclError:
                # Window was destroyed
                pass

    def destroy(self):
        """Destroy the git checkout all window"""
        if self.window:
            self.window.destroy()


class AddProjectWindow:
    """A popup window for adding new projects by cloning from GitHub"""

    def __init__(
        self, parent_window: tk.Tk, on_add_callback: Callable[[str, str], None]
    ):
        self.parent_window = parent_window
        self.on_add_callback = on_add_callback
        self.window = None
        self.repo_url_entry = None
        self.project_name_entry = None
        self._last_auto_filled_name = ""

    def create_window(self):
        """Create the add project window"""
        if self.window:
            return

        self.window = tk.Toplevel(self.parent_window)
        self.window.title("Add New Project")
        self.window.geometry("500x300")
        self.window.configure(bg=COLORS["background"])

        # Make window modal and center it
        self.window.transient(self.parent_window)
        self.window.grab_set()
        GuiUtils.center_window(self.window, 500, 300)

        # Create main frame
        main_frame = GuiUtils.create_styled_frame(self.window)
        main_frame.pack(fill=tk.BOTH, expand=True, padx=20, pady=20)

        # Title
        title_label = GuiUtils.create_styled_label(
            main_frame,
            text="Add New Project from GitHub",
            font_key="header",
            fg=COLORS["project_header"],
        )
        title_label.pack(pady=(0, 20))

        # Repository URL input
        repo_frame = GuiUtils.create_styled_frame(main_frame)
        repo_frame.pack(fill="x", pady=(0, 15))

        repo_label = GuiUtils.create_styled_label(
            repo_frame, text="GitHub Repository URL:", font_key="info"
        )
        repo_label.pack(anchor="w")

        self.repo_url_entry = tk.Entry(
            repo_frame, font=FONTS["info"], width=60, relief="solid", bd=1
        )
        self.repo_url_entry.pack(fill="x", pady=(5, 0))
        self.repo_url_entry.insert(0, "https://github.com/user/repository.git")
        self.repo_url_entry.focus()

        # Project name input
        name_frame = GuiUtils.create_styled_frame(main_frame)
        name_frame.pack(fill="x", pady=(0, 20))

        name_label = GuiUtils.create_styled_label(
            name_frame, text="Project Name:", font_key="info"
        )
        name_label.pack(anchor="w")

        self.project_name_entry = tk.Entry(
            name_frame, font=FONTS["info"], width=60, relief="solid", bd=1
        )
        self.project_name_entry.pack(fill="x", pady=(5, 0))

        # Auto-fill project name when URL changes
        self.repo_url_entry.bind("<KeyRelease>", self._auto_fill_project_name)

        # Instructions
        instructions = GuiUtils.create_styled_label(
            main_frame,
            text="This will clone the repository into all project subdirectories\n(pre-edit, post-edit, post-edit2, correct-edit)",
            font_key="info",
            fg=COLORS["muted"],
        )
        instructions.pack(pady=(0, 20))

        # Buttons frame
        buttons_frame = GuiUtils.create_styled_frame(main_frame)
        buttons_frame.pack(fill="x")

        # Cancel button
        cancel_btn = GuiUtils.create_styled_button(
            buttons_frame,
            text="Cancel",
            command=self._cancel,
            style="close",
            font=FONTS["button_large"],
            padx=20,
            pady=5,
        )
        cancel_btn.pack(side="right", padx=(10, 0))

        # Add button
        add_btn = GuiUtils.create_styled_button(
            buttons_frame,
            text="Add Project",
            command=self._add_project,
            style="git",
            font=FONTS["button_large"],
            padx=20,
            pady=5,
        )
        add_btn.pack(side="right")

        # Bind Enter key to add project
        self.window.bind("<Return>", lambda e: self._add_project())
        self.window.bind("<Escape>", lambda e: self._cancel())

    def _auto_fill_project_name(self, event=None):
        """Auto-fill project name based on repository URL"""
        url = self.repo_url_entry.get().strip()

        if url and "/" in url:
            # Extract project name from URL
            project_name = url.split("/")[-1]
            if project_name.endswith(".git"):
                project_name = project_name[:-4]

            # Clean up project name
            project_name = project_name.replace("_", "-").lower()

            # Update project name entry if it's empty or contains default text
            current_name = self.project_name_entry.get().strip()
            if not current_name or current_name == self._last_auto_filled_name:
                self.project_name_entry.delete(0, tk.END)
                self.project_name_entry.insert(0, project_name)
                self._last_auto_filled_name = project_name

    def _add_project(self):
        """Handle add project button click"""
        repo_url = self.repo_url_entry.get().strip()
        project_name = self.project_name_entry.get().strip()

        # Validate inputs
        if not repo_url:
            messagebox.showerror("Error", "Please enter a repository URL")
            return

        if not project_name:
            messagebox.showerror("Error", "Please enter a project name")
            return

        # Basic URL validation
        if not (repo_url.startswith("https://") or repo_url.startswith("git@")):
            messagebox.showerror("Error", "Please enter a valid Git repository URL")
            return

        # Call the callback function
        self.on_add_callback(repo_url, project_name)
        self.destroy()

    def _cancel(self):
        """Handle cancel button click"""
        self.destroy()

    def destroy(self):
        """Clean up and destroy the window"""
        if self.window:
            self.window.destroy()
            self.window = None


class EditRunTestsWindow:
    """Window for editing run_tests.sh file by selecting test files"""

    def __init__(
        self,
        parent_window: tk.Tk,
        project_group: ProjectGroup,
        on_save_callback: Callable[[ProjectGroup, List[str]], None],
    ):
        self.parent_window = parent_window
        self.project_group = project_group
        self.on_save_callback = on_save_callback
        self.window = None
        self.test_checkboxes = {}
        self.test_vars = {}
        self.all_test_files = []
        self.current_pytest_command = ""
        self.canvas = None  # Keep reference to canvas for proper cleanup
        self.detected_language = None

    def create_window(self):
        """Create the edit run_tests.sh window"""
        self.window = tk.Toplevel(self.parent_window)
        self.window.title(f"Edit run_tests.sh - {self.project_group.name}")
        self.window.geometry("600x550")
        self.window.configure(bg=COLORS["background"])

        # Create frame for the content
        main_frame = GuiUtils.create_styled_frame(self.window)
        main_frame.pack(fill=tk.BOTH, expand=True, padx=20, pady=20)

        # Title
        title_label = GuiUtils.create_styled_label(
            main_frame,
            text=f"Edit run_tests.sh for {self.project_group.name}",
            font_key="title",
            color_key="project_header",
        )
        title_label.pack(pady=(0, 20))

        # Language detection
        self._detect_language()

        # Current command info
        info_frame = GuiUtils.create_styled_frame(
            main_frame, bg_color="white", relief="raised", bd=1
        )
        info_frame.pack(fill="x", pady=(0, 20))

        language_info = f"Language: {self.detected_language.title()}"
        info_label = GuiUtils.create_styled_label(
            info_frame,
            text=f"{language_info}\nSelect test files to run. Paths will use forward slashes for cross-platform compatibility.",
            font_key="info",
            color_key="muted",
            bg=COLORS["white"],
        )
        info_label.pack(pady=10)

        # Test files selection frame
        selection_frame = GuiUtils.create_styled_frame(main_frame)
        selection_frame.pack(fill="both", expand=True, pady=(0, 20))

        # Test files label
        test_label = GuiUtils.create_styled_label(
            selection_frame,
            text="Select test files to include:",
            font_key="header",
        )
        test_label.pack(anchor="w", pady=(0, 10))

        # Scrollable frame for test files
        self.canvas, scrollable_frame, scrollbar = GuiUtils.create_scrollable_frame(
            selection_frame
        )

        # Load test files and create checkboxes
        self._load_test_files()
        self._create_test_checkboxes(scrollable_frame)

        # Buttons frame
        buttons_frame = GuiUtils.create_styled_frame(main_frame)
        buttons_frame.pack(fill="x", pady=(10, 0))

        # Select All button
        select_all_btn = GuiUtils.create_styled_button(
            buttons_frame,
            text="Select All",
            command=self._select_all_tests,
            style="secondary",
        )
        select_all_btn.pack(side="left", padx=(0, 10))

        # Deselect All button
        deselect_all_btn = GuiUtils.create_styled_button(
            buttons_frame,
            text="Deselect All",
            command=self._deselect_all_tests,
            style="secondary",
        )
        deselect_all_btn.pack(side="left", padx=(0, 10))

        # Save button
        save_btn = GuiUtils.create_styled_button(
            buttons_frame,
            text="💾 Save Changes",
            command=self._save_changes,
            style="save",
        )
        save_btn.pack(side="right", padx=(10, 0))

        # Cancel button
        cancel_btn = GuiUtils.create_styled_button(
            buttons_frame,
            text="❌ Cancel",
            command=self._cancel,
            style="cancel",
        )
        cancel_btn.pack(side="right")

        # Make window modal and center it
        self.window.transient(self.parent_window)
        self.window.grab_set()
        GuiUtils.center_window(self.window, 600, 550)

    def _detect_language(self):
        """Detect the programming language of the project"""
        from utils.language_detection import detect_project_language_sync

        # Get pre-edit version (source of truth for language detection)
        pre_edit_version = self._get_pre_edit_version()
        if not pre_edit_version:
            self.detected_language = "python"  # Default fallback
            return

        # Use the generalized language detection utility
        self.detected_language = detect_project_language_sync(pre_edit_version.path)

    def _get_pre_edit_version(self):
        """Get the pre-edit version of the project"""
        for version in self.project_group.get_all_versions():
            if "pre-edit" in version.parent.lower():
                return version

        # If no pre-edit version, use the first version
        versions = self.project_group.get_all_versions()
        return versions[0] if versions else None

    def _get_test_file_patterns(self):
        """Get test file patterns based on the detected language"""
        from config.commands import TEST_FILE_PATTERNS

        return TEST_FILE_PATTERNS.get(
            self.detected_language, [("test_*.py", "*_test.py")]
        )

    def _get_test_directories(self):
        """Get test directories based on the detected language"""
        from config.commands import TEST_DIRECTORIES

        return TEST_DIRECTORIES.get(self.detected_language, ["tests/"])

    def _load_test_files(self):
        """Load test files from the appropriate directories based on language"""
        self.all_test_files = []

        pre_edit_version = self._get_pre_edit_version()
        if not pre_edit_version:
            return

        test_patterns = self._get_test_file_patterns()
        test_directories = self._get_test_directories()

        # Search for test files in language-specific directories
        for test_dir in test_directories:
            dir_path = pre_edit_version.path / test_dir.rstrip("/")
            if dir_path.exists() and dir_path.is_dir():
                for pattern_group in test_patterns:
                    for pattern in pattern_group:
                        for test_file in dir_path.rglob(pattern):
                            if test_file.is_file():
                                rel_path = test_file.relative_to(pre_edit_version.path)
                                # Normalize to forward slashes
                                normalized_path = str(rel_path).replace("\\", "/")
                                if normalized_path not in self.all_test_files:
                                    self.all_test_files.append(normalized_path)

        # Sort the test files for consistent display
        self.all_test_files.sort()

    def _get_currently_selected_tests(self):
        """Parse current run_tests.sh to determine which tests are currently selected"""
        currently_selected = set()

        pre_edit_version = self._get_pre_edit_version()
        if not pre_edit_version:
            return currently_selected

        run_tests_path = pre_edit_version.path / "run_tests.sh"
        if not run_tests_path.exists():
            return currently_selected

        try:
            content = run_tests_path.read_text()

            # Language-specific parsing
            if self.detected_language == "python":
                currently_selected = self._parse_python_tests(content)
            elif self.detected_language in ["javascript", "typescript"]:
                currently_selected = self._parse_npm_tests(content)
            elif self.detected_language == "java":
                currently_selected = self._parse_maven_tests(content)
            elif self.detected_language == "rust":
                currently_selected = self._parse_cargo_tests(content)
            elif self.detected_language in ["c", "cpp"]:
                currently_selected = self._parse_cmake_tests(content)
            elif self.detected_language == "csharp":
                currently_selected = self._parse_dotnet_tests(content)
            elif self.detected_language == "go":
                currently_selected = self._parse_go_tests(content)
            else:
                # Default to python-style parsing
                currently_selected = self._parse_python_tests(content)

        except Exception as e:
            # If we can't parse the file, just return empty set
            print(f"Warning: Could not parse run_tests.sh: {e}")

        return currently_selected

    def _parse_python_tests(self, content):
        """Parse Python pytest commands"""
        currently_selected = set()

        for line in content.split("\n"):
            stripped_line = line.strip()
            if "pytest" in stripped_line and not stripped_line.startswith("#"):
                # Find where pytest starts
                pytest_index = stripped_line.find("pytest")
                pytest_part = stripped_line[pytest_index:]

                # Split to get the parts
                parts = pytest_part.split()

                # Look for test paths
                for part in parts[1:]:  # Skip "pytest" itself
                    normalized_part = part.replace("\\", "/")
                    if normalized_part in ["tests/", "tests"]:
                        # If it's just "tests/" then all tests are selected
                        currently_selected.update(self.all_test_files)
                        break
                    elif normalized_part.startswith("tests/"):
                        # Remove any test method specifications (::MethodName)
                        clean_path = normalized_part.split("::")[0]
                        if clean_path.endswith(".py"):
                            currently_selected.add(clean_path)

        return currently_selected

    def _parse_npm_tests(self, content):
        """Parse npm test commands for JavaScript/TypeScript"""
        currently_selected = set()

        # For npm test, we need to check if there are specific test files mentioned
        # This is tricky because npm test usually runs all tests by default
        # We'll look for patterns like "npm test path/to/test.js"
        for line in content.split("\n"):
            stripped_line = line.strip()
            if "npm test" in stripped_line and not stripped_line.startswith("#"):
                # Split the line to look for test file arguments
                parts = stripped_line.split()
                npm_test_index = next(
                    (
                        i
                        for i, part in enumerate(parts)
                        if part == "test" and i > 0 and parts[i - 1] == "npm"
                    ),
                    -1,
                )
                if npm_test_index >= 0:
                    # Look for test file paths after "npm test"
                    for part in parts[npm_test_index + 1 :]:
                        normalized_part = part.replace("\\", "/")
                        # Check if it's a test file
                        if (
                            any(
                                normalized_part.endswith(ext)
                                for ext in [".js", ".ts", ".jsx", ".tsx"]
                            )
                            and normalized_part in self.all_test_files
                        ):
                            currently_selected.add(normalized_part)

        # If no specific tests found, assume all tests are selected
        if not currently_selected:
            currently_selected.update(self.all_test_files)

        return currently_selected

    def _parse_maven_tests(self, content):
        """Parse Maven test commands for Java"""
        currently_selected = set()

        for line in content.split("\n"):
            stripped_line = line.strip()
            if (
                "mvn" in stripped_line
                and "test" in stripped_line
                and not stripped_line.startswith("#")
            ):
                # Maven typically runs all tests unless specific test classes are mentioned
                # Look for -Dtest=TestClassName patterns
                if "-Dtest=" in stripped_line:
                    # Extract test class names
                    test_part = stripped_line.split("-Dtest=")[1].split()[0]
                    # Convert class names to file paths
                    for test_file in self.all_test_files:
                        if test_part in test_file:
                            currently_selected.add(test_file)
                else:
                    # If no specific test mentioned, all tests are selected
                    currently_selected.update(self.all_test_files)

        # If no test command found, assume all tests are selected
        if not currently_selected:
            currently_selected.update(self.all_test_files)

        return currently_selected

    def _parse_cargo_tests(self, content):
        """Parse Cargo test commands for Rust"""
        currently_selected = set()

        for line in content.split("\n"):
            stripped_line = line.strip()
            if "cargo test" in stripped_line and not stripped_line.startswith("#"):
                # Cargo test can specify specific test names or modules
                parts = stripped_line.split()
                cargo_test_index = next(
                    (
                        i
                        for i, part in enumerate(parts)
                        if part == "test" and i > 0 and parts[i - 1] == "cargo"
                    ),
                    -1,
                )
                if cargo_test_index >= 0:
                    if test_args := parts[cargo_test_index + 1 :]:
                        # If specific test names are mentioned, try to match them
                        for test_file in self.all_test_files:
                            for arg in test_args:
                                if arg in test_file:
                                    currently_selected.add(test_file)
                    else:
                        # If no specific tests mentioned, all tests are selected
                        currently_selected.update(self.all_test_files)

        # If no test command found, assume all tests are selected
        if not currently_selected:
            currently_selected.update(self.all_test_files)

        return currently_selected

    def _parse_cmake_tests(self, content):
        """Parse CTest commands for C/C++"""
        currently_selected = set()

        for line in content.split("\n"):
            stripped_line = line.strip()
            if "ctest" in stripped_line and not stripped_line.startswith("#"):
                # CTest typically runs all tests unless specific tests are mentioned
                # Look for -R patterns to specify test regex
                if "-R" in stripped_line:
                    # Extract test regex patterns
                    parts = stripped_line.split()
                    for i, part in enumerate(parts):
                        if part == "-R" and i + 1 < len(parts):
                            test_pattern = parts[i + 1]
                            # Match test files containing the pattern
                            for test_file in self.all_test_files:
                                if test_pattern in test_file:
                                    currently_selected.add(test_file)
                else:
                    # If no specific test mentioned, all tests are selected
                    currently_selected.update(self.all_test_files)

        # If no test command found, assume all tests are selected
        if not currently_selected:
            currently_selected.update(self.all_test_files)

        return currently_selected

    def _parse_dotnet_tests(self, content):
        """Parse dotnet test commands for C#"""
        currently_selected = set()

        for line in content.split("\n"):
            stripped_line = line.strip()
            if "dotnet test" in stripped_line and not stripped_line.startswith("#"):
                # Dotnet test can specify specific test files or filters
                parts = stripped_line.split()
                dotnet_test_index = next(
                    (
                        i
                        for i, part in enumerate(parts)
                        if part == "test" and i > 0 and parts[i - 1] == "dotnet"
                    ),
                    -1,
                )
                if dotnet_test_index >= 0:
                    # Look for test file paths after "dotnet test"
                    for part in parts[dotnet_test_index + 1 :]:
                        normalized_part = part.replace("\\", "/")
                        if (
                            normalized_part.endswith(".cs")
                            or normalized_part.endswith(".csproj")
                        ) and normalized_part in self.all_test_files:
                            currently_selected.add(normalized_part)

                # If no specific tests found, assume all tests are selected
                if not currently_selected:
                    currently_selected.update(self.all_test_files)

        # If no test command found, assume all tests are selected
        if not currently_selected:
            currently_selected.update(self.all_test_files)

        return currently_selected

    def _parse_go_tests(self, content):
        """Parse go test commands for Go"""
        currently_selected = set()

        for line in content.split("\n"):
            stripped_line = line.strip()
            if "go test" in stripped_line and not stripped_line.startswith("#"):
                # Go test can specify specific packages or test files
                parts = stripped_line.split()
                go_test_index = next(
                    (
                        i
                        for i, part in enumerate(parts)
                        if part == "test" and i > 0 and parts[i - 1] == "go"
                    ),
                    -1,
                )
                if go_test_index >= 0:
                    if test_args := parts[go_test_index + 1 :]:
                        for arg in test_args:
                            if arg.startswith("./"):
                                # Package path - select all tests in that path
                                for test_file in self.all_test_files:
                                    if test_file.startswith(arg.lstrip("./")):
                                        currently_selected.add(test_file)
                            elif arg.endswith("_test.go"):
                                # Specific test file
                                if arg in self.all_test_files:
                                    currently_selected.add(arg)
                    else:
                        # If no specific tests mentioned, all tests are selected
                        currently_selected.update(self.all_test_files)

        # If no test command found, assume all tests are selected
        if not currently_selected:
            currently_selected.update(self.all_test_files)

        return currently_selected

    def _create_test_checkboxes(self, parent):
        """Create checkboxes for each test file"""
        if not self.all_test_files:
            no_tests_label = GuiUtils.create_styled_label(
                parent,
                text=f"No test files found for {self.detected_language} project",
                font_key="info",
                color_key="muted",
            )
            no_tests_label.pack(pady=20)
            return

        # Get currently selected tests from run_tests.sh
        currently_selected = self._get_currently_selected_tests()

        for test_file in self.all_test_files:
            # Create variable for checkbox
            var = tk.BooleanVar()
            # Set initial state based on current run_tests.sh content
            var.set(test_file in currently_selected)
            self.test_vars[test_file] = var

            # Create checkbox frame
            checkbox_frame = GuiUtils.create_styled_frame(
                parent, bg_color="white", relief="flat"
            )
            checkbox_frame.pack(fill="x", padx=5, pady=2)

            # Checkbox
            checkbox = tk.Checkbutton(
                checkbox_frame,
                text=test_file,
                variable=var,
                font=FONTS["info"],
                bg=COLORS["white"],
                fg=COLORS["text"],
                selectcolor=COLORS["white"],
                relief="flat",
                borderwidth=0,
            )
            checkbox.pack(anchor="w", padx=10, pady=5)

            self.test_checkboxes[test_file] = checkbox

    def _select_all_tests(self):
        """Select all test files"""
        for var in self.test_vars.values():
            var.set(True)

    def _deselect_all_tests(self):
        """Deselect all test files"""
        for var in self.test_vars.values():
            var.set(False)

    def _save_changes(self):
        """Save the selected test files and update run_tests.sh"""
        selected_tests = []
        selected_tests.extend(
            test_file for test_file, var in self.test_vars.items() if var.get()
        )
        if not selected_tests:
            messagebox.showwarning(
                "No Tests Selected", "Please select at least one test file."
            )
            return

        # Call the callback with selected tests and language
        if self.on_save_callback:
            self.on_save_callback(
                self.project_group, selected_tests, self.detected_language
            )

        self.destroy()

    def _cancel(self):
        """Cancel the edit operation"""
        self.destroy()

    def destroy(self):
        """Destroy the window"""
        if self.window:
            self.window.destroy()
            self.canvas = None


class SettingsWindow:
<<<<<<< HEAD
    """Window for editing settings"""

    def __init__(self, parent, save_callback, reset_callback):
        self.settings_vars = {}
        self.parent_window = parent
        self.on_save_callback = save_callback
        self.on_reset_callback = reset_callback
        self.window = None
=======
    """A popup window for editing application settings"""

    def __init__(
        self,
        parent_window: tk.Tk,
        on_save_callback: Callable[[Dict[str, Any]], None],
        on_reset_callback: Callable[[], None] = None,
    ):
        self.parent_window = parent_window
        self.on_save_callback = on_save_callback
        self.on_reset_callback = on_reset_callback
        self.window = None
        self.settings_vars = {}
        self.notebook = None
        self.tab_canvases = {}  # Store canvas references for each tab
        self.pending_folder_creation = None  # Store pending folder creation info

        # Import settings to get current values
        from config import settings

        self.settings_module = settings

    def create_window(self):
        """Create the settings window with tabbed interface"""
        if self.window:
            return

        self.window = tk.Toplevel(self.parent_window)
        self.window.title("Application Settings")
        self.window.geometry("700x600")
        self.window.configure(bg=COLORS["background"])

        # Make window modal and center it
        self.window.transient(self.parent_window)
        self.window.grab_set()
        GuiUtils.center_window(self.window, 700, 600)

        # Create main frame
        main_frame = GuiUtils.create_styled_frame(self.window)
        main_frame.pack(fill=tk.BOTH, expand=True, padx=20, pady=20)

        # Title
        title_label = GuiUtils.create_styled_label(
            main_frame,
            text="Application Settings",
            font_key="header",
            fg=COLORS["project_header"],
        )
        title_label.pack(pady=(0, 20))

        # Create notebook for tabs
        self.notebook = ttk.Notebook(main_frame)
        self.notebook.pack(fill=tk.BOTH, expand=True, pady=(0, 20))

        # Create tabs
        self._create_general_tab()
        self._create_appearance_tab()
        self._create_directories_tab()
        self._create_languages_tab()

        # Buttons frame
        buttons_frame = GuiUtils.create_styled_frame(main_frame)
        buttons_frame.pack(fill="x")

        # Reset to defaults button
        reset_btn = GuiUtils.create_styled_button(
            buttons_frame,
            text="Reset to Defaults",
            command=self._reset_to_defaults,
            style="warning",
            font=FONTS["button_large"],
            padx=20,
            pady=5,
        )
        reset_btn.pack(side="left")

        # Cancel button
        cancel_btn = GuiUtils.create_styled_button(
            buttons_frame,
            text="Cancel",
            command=self._cancel,
            style="close",
            font=FONTS["button_large"],
            padx=20,
            pady=5,
        )
        cancel_btn.pack(side="right", padx=(10, 0))

        # Apply and Restart button
        apply_btn = GuiUtils.create_styled_button(
            buttons_frame,
            text="Apply and Restart",
            command=self._apply_settings,
            style="git",
            font=FONTS["button_large"],
            padx=20,
            pady=5,
        )
        apply_btn.pack(side="right")

        # Bind Escape key to cancel
        self.window.bind("<Escape>", lambda e: self._cancel())

        # Bind mouse wheel events for scrolling
        self._bind_mouse_wheel_events()

    def _bind_mouse_wheel_events(self):
        """Bind mouse wheel events to enable scrolling in the current tab"""

        def on_mouse_wheel(event):
            # Only prevent main window scrolling if we're directly over a Text widget
            # that has its own scrolling behavior
            widget = event.widget

            # Check if the event is coming directly from a Text widget
            if hasattr(widget, "winfo_class") and widget.winfo_class() == "Text":
                # Let the Text widget handle its own scrolling
                return

            # Get the currently selected tab name
            current_tab_id = self.notebook.select()
            if current_tab_id:
                current_tab_name = self.notebook.tab(current_tab_id, "text")

                # Get the canvas for the current tab
                canvas = self.tab_canvases.get(current_tab_name)

                if canvas:
                    # Scroll the canvas
                    canvas.yview_scroll(int(-1 * (event.delta / 120)), "units")

        # Bind mouse wheel events to the window and all its child widgets
        self.window.bind("<MouseWheel>", on_mouse_wheel)  # Windows
        self.window.bind(
            "<Button-4>", lambda e: on_mouse_wheel(type("Event", (), {"delta": 120}))
        )  # Linux scroll up
        self.window.bind(
            "<Button-5>", lambda e: on_mouse_wheel(type("Event", (), {"delta": -120}))
        )  # Linux scroll down

        # Also bind to the notebook to catch events when hovering over tabs
        self.notebook.bind("<MouseWheel>", on_mouse_wheel)
        self.notebook.bind(
            "<Button-4>", lambda e: on_mouse_wheel(type("Event", (), {"delta": 120}))
        )
        self.notebook.bind(
            "<Button-5>", lambda e: on_mouse_wheel(type("Event", (), {"delta": -120}))
        )
>>>>>>> eaf92d75

    def _create_general_tab(self):
        """Create the general settings tab"""
        tab_frame = GuiUtils.create_styled_frame(self.notebook)
        self.notebook.add(tab_frame, text="General")

        # Create scrollable frame for this tab
        canvas = tk.Canvas(tab_frame, bg=COLORS["background"])
        scrollbar = ttk.Scrollbar(tab_frame, orient="vertical", command=canvas.yview)
        scrollable_frame = GuiUtils.create_styled_frame(canvas)

        scrollable_frame.bind(
            "<Configure>", lambda e: canvas.configure(scrollregion=canvas.bbox("all"))
        )

        canvas.create_window((0, 0), window=scrollable_frame, anchor="nw")
        canvas.configure(yscrollcommand=scrollbar.set)

        canvas.pack(side="left", fill="both", expand=True)
        scrollbar.pack(side="right", fill="y")

        # Store canvas reference for mouse wheel scrolling
        self.tab_canvases["General"] = canvas

        # Source Directory
        self._create_path_setting(
            scrollable_frame,
            "Source Directory",
            "SOURCE_DIR",
            "Main directory where projects are located",
            self.settings_module.SOURCE_DIR,
        )

        # Window Settings
        self._create_section_header(scrollable_frame, "Window Settings")

        self._create_text_setting(
            scrollable_frame,
            "Window Title",
            "WINDOW_TITLE",
            "Title displayed in the main window",
            self.settings_module.WINDOW_TITLE,
        )

        self._create_text_setting(
            scrollable_frame,
            "Main Window Size",
            "MAIN_WINDOW_SIZE",
            "Size of the main window (format: WIDTHxHEIGHT)",
            self.settings_module.MAIN_WINDOW_SIZE,
        )

        self._create_text_setting(
            scrollable_frame,
            "Output Window Size",
            "OUTPUT_WINDOW_SIZE",
            "Size of terminal output windows",
            self.settings_module.OUTPUT_WINDOW_SIZE,
        )

        self._create_text_setting(
            scrollable_frame,
            "Git Window Size",
            "GIT_WINDOW_SIZE",
            "Size of git commit windows",
            self.settings_module.GIT_WINDOW_SIZE,
        )

    def _create_appearance_tab(self):
        """Create the appearance settings tab"""
        tab_frame = GuiUtils.create_styled_frame(self.notebook)
        self.notebook.add(tab_frame, text="Appearance")

        # Create scrollable frame
        canvas = tk.Canvas(tab_frame, bg=COLORS["background"])
        scrollbar = ttk.Scrollbar(tab_frame, orient="vertical", command=canvas.yview)
        scrollable_frame = GuiUtils.create_styled_frame(canvas)

        scrollable_frame.bind(
            "<Configure>", lambda e: canvas.configure(scrollregion=canvas.bbox("all"))
        )

        canvas.create_window((0, 0), window=scrollable_frame, anchor="nw")
        canvas.configure(yscrollcommand=scrollbar.set)

        canvas.pack(side="left", fill="both", expand=True)
        scrollbar.pack(side="right", fill="y")

        # Store canvas reference for mouse wheel scrolling
        self.tab_canvases["Appearance"] = canvas

        # Colors section
        self._create_section_header(scrollable_frame, "Colors")

        color_settings = [
            ("Background Color", "background", "Main background color"),
            ("Terminal Background", "terminal_bg", "Terminal window background"),
            ("Terminal Text", "terminal_text", "Terminal text color"),
            ("Success Color", "success", "Color for success messages"),
            ("Error Color", "error", "Color for error messages"),
            ("Warning Color", "warning", "Color for warning messages"),
            ("Info Color", "info", "Color for info messages"),
        ]

        for name, key, description in color_settings:
            self._create_color_setting(
                scrollable_frame,
                name,
                f"COLORS.{key}",
                description,
                self.settings_module.COLORS[key],
            )

        # Fonts section
        self._create_section_header(scrollable_frame, "Fonts")

        font_settings = [
            ("Title Font", "title", "Font for main titles"),
            ("Header Font", "header", "Font for section headers"),
            ("Button Font", "button", "Font for buttons"),
            ("Console Font", "console", "Font for console output"),
        ]

        for name, key, description in font_settings:
            font_value = self.settings_module.FONTS[key]
            font_str = f"{font_value[0]}, {font_value[1]}"
            if len(font_value) > 2:
                font_str += f", {font_value[2]}"
            self._create_text_setting(
                scrollable_frame, name, f"FONTS.{key}", description, font_str
            )

    def _create_directories_tab(self):
        """Create the directories settings tab"""
        tab_frame = GuiUtils.create_styled_frame(self.notebook)
        self.notebook.add(tab_frame, text="Directories")

        # Create scrollable frame
        canvas = tk.Canvas(tab_frame, bg=COLORS["background"])
        scrollbar = ttk.Scrollbar(tab_frame, orient="vertical", command=canvas.yview)
        scrollable_frame = GuiUtils.create_styled_frame(canvas)

        scrollable_frame.bind(
            "<Configure>", lambda e: canvas.configure(scrollregion=canvas.bbox("all"))
        )

        canvas.create_window((0, 0), window=scrollable_frame, anchor="nw")
        canvas.configure(yscrollcommand=scrollbar.set)

        canvas.pack(side="left", fill="both", expand=True)
        scrollbar.pack(side="right", fill="y")

        # Store canvas reference for mouse wheel scrolling
        self.tab_canvases["Directories"] = canvas

        # Ignore directories
        self._create_section_header(scrollable_frame, "Ignore Directories")
        self._create_list_setting(
            scrollable_frame,
            "Ignored Directories",
            "IGNORE_DIRS",
            "Directories to ignore during cleanup operations",
            self.settings_module.IGNORE_DIRS,
        )

        # Ignore files
        self._create_section_header(scrollable_frame, "Ignore Files")
        self._create_list_setting(
            scrollable_frame,
            "Ignored Files",
            "IGNORE_FILES",
            "Files to ignore during cleanup operations",
            self.settings_module.IGNORE_FILES,
        )

        # Folder aliases
        self._create_section_header(scrollable_frame, "Folder Aliases")
        self._create_dict_setting(
            scrollable_frame,
            "Folder Aliases",
            "FOLDER_ALIASES",
            "Aliases for project folder names",
            self.settings_module.FOLDER_ALIASES,
        )

    def _create_languages_tab(self):
        """Create the languages settings tab"""
        tab_frame = GuiUtils.create_styled_frame(self.notebook)
        self.notebook.add(tab_frame, text="Languages")

        # Create scrollable frame
        canvas = tk.Canvas(tab_frame, bg=COLORS["background"])
        scrollbar = ttk.Scrollbar(tab_frame, orient="vertical", command=canvas.yview)
        scrollable_frame = GuiUtils.create_styled_frame(canvas)

        scrollable_frame.bind(
            "<Configure>", lambda e: canvas.configure(scrollregion=canvas.bbox("all"))
        )

        canvas.create_window((0, 0), window=scrollable_frame, anchor="nw")
        canvas.configure(yscrollcommand=scrollbar.set)

        canvas.pack(side="left", fill="both", expand=True)
        scrollbar.pack(side="right", fill="y")

        # Store canvas reference for mouse wheel scrolling
        self.tab_canvases["Languages"] = canvas

        # Language extensions
        self._create_section_header(scrollable_frame, "Language Extensions")
        self._create_lang_dict_setting(
            scrollable_frame,
            "Language Extensions",
            "LANGUAGE_EXTENSIONS",
            "File extensions for each programming language",
            self.settings_module.LANGUAGE_EXTENSIONS,
        )

        # Required files
        self._create_section_header(scrollable_frame, "Required Files")
        self._create_lang_dict_setting(
            scrollable_frame,
            "Required Files",
            "LANGUAGE_REQUIRED_FILES",
            "Required files for each programming language",
            self.settings_module.LANGUAGE_REQUIRED_FILES,
        )

    def _create_section_header(self, parent, title):
        """Create a section header"""
        frame = GuiUtils.create_styled_frame(parent)
        frame.pack(fill="x", pady=(20, 10))

        label = GuiUtils.create_styled_label(
            frame, text=title, font_key="header", fg=COLORS["project_header"]
        )
        label.pack(anchor="w")

    def _create_text_setting(
        self, parent, label_text, setting_key, description, current_value
    ):
        """Create a text input setting"""
        frame = GuiUtils.create_styled_frame(parent)
        frame.pack(fill="x", pady=(0, 10))

        # Label
        label = GuiUtils.create_styled_label(frame, text=label_text, font_key="info")
        label.pack(anchor="w")

        # Description
        desc_label = GuiUtils.create_styled_label(
            frame, text=description, font_key="info", fg=COLORS["muted"]
        )
        desc_label.pack(anchor="w", pady=(0, 5))

        # Entry
        var = tk.StringVar(value=str(current_value))
        entry = tk.Entry(frame, textvariable=var, font=FONTS["info"], width=50)
        entry.pack(anchor="w", pady=(0, 5))

        self.settings_vars[setting_key] = var

    def _create_path_setting(
        self, parent, label_text, setting_key, description, current_value
    ):
        """Create a path input setting with browse button"""
        frame = GuiUtils.create_styled_frame(parent)
        frame.pack(fill="x", pady=(0, 10))

        # Label
        label = GuiUtils.create_styled_label(frame, text=label_text, font_key="info")
        label.pack(anchor="w")

        # Description
        desc_label = GuiUtils.create_styled_label(
            frame, text=description, font_key="info", fg=COLORS["muted"]
        )
        desc_label.pack(anchor="w", pady=(0, 5))

        # Entry with browse button
        path_frame = GuiUtils.create_styled_frame(frame)
        path_frame.pack(fill="x", pady=(0, 5))

        var = tk.StringVar(value=str(current_value))
        entry = tk.Entry(path_frame, textvariable=var, font=FONTS["info"], width=40)
        entry.pack(side="left", fill="x", expand=True)

        browse_btn = GuiUtils.create_styled_button(
            path_frame,
            text="Browse",
            command=lambda: self._browse_path(var),
            style="secondary",
            font=FONTS["button"],
            padx=10,
            pady=2,
        )
        browse_btn.pack(side="right", padx=(5, 0))

<<<<<<< HEAD
        self.settings_vars[setting_key] = var

=======
        # Add "Create new" button only for SOURCE_DIR setting
        if setting_key == "SOURCE_DIR":
            create_new_btn = GuiUtils.create_styled_button(
                path_frame,
                text="Create new",
                command=lambda: self._create_new_dockerized_folder(var),
                style="build_docker",
                font=FONTS["button"],
                padx=10,
                pady=2,
            )
            create_new_btn.pack(side="right", padx=(5, 0))

        self.settings_vars[setting_key] = var

    def _create_new_dockerized_folder(self, var):
        """Set up to create a new dockerized folder structure (actual creation happens on Apply)"""
        from tkinter import filedialog, messagebox
        from pathlib import Path

        # Select parent directory where dockerized folder will be created
        parent_dir = filedialog.askdirectory(
            title="Select location to create dockerized folder",
            initialdir=var.get() or "/",
        )

        if not parent_dir:
            return  # User cancelled

        try:
            parent_path = Path(parent_dir)
            dockerized_path = parent_path / "dockerized"

            # Check if dockerized folder already exists
            if dockerized_path.exists():
                result = messagebox.askyesnocancel(
                    "Folder Exists",
                    f"A 'dockerized' folder already exists at:\n{dockerized_path}\n\n"
                    "Do you want to:\n"
                    "• Yes: Use the existing folder (project folders will be created if missing)\n"
                    "• No: Choose a different location\n"
                    "• Cancel: Cancel the operation",
                )

                if result is True:  # Yes - use existing folder
                    var.set(str(dockerized_path))
                    # Store creation request for apply time
                    self.pending_folder_creation = {
                        "dockerized_path": dockerized_path,
                        "use_existing": True,
                    }
                    messagebox.showinfo(
                        "Folder Selected",
                        f"Selected existing dockerized folder:\n{dockerized_path}\n\n"
                        "Missing project version folders will be created when you click 'Apply'.",
                    )
                    return
                elif result is False:  # No - choose different location
                    return self._create_new_dockerized_folder(var)
                else:  # Cancel
                    return

            # Set the path variable to the new dockerized folder
            var.set(str(dockerized_path))

            # Store creation request for apply time
            self.pending_folder_creation = {
                "dockerized_path": dockerized_path,
                "use_existing": False,
            }

            # Get the first alias from each category in FOLDER_ALIASES to show preview
            from config.settings import FOLDER_ALIASES

            folders_to_create = []
            folders_to_create.extend(
                aliases[0] for category, aliases in FOLDER_ALIASES.items() if aliases
            )
            # Show preview message
            folder_list = "\n".join([f"  • {folder}" for folder in folders_to_create])
            messagebox.showinfo(
                "Folder Structure Planned",
                f"Dockerized folder structure will be created at:\n{dockerized_path}\n\n"
                f"Project version folders to be created:\n{folder_list}\n\n"
                "⚠️  Note: Folders will only be created when you click 'Apply'.\n"
                "If you click 'Cancel', no folders will be created.",
            )

        except Exception as e:
            messagebox.showerror(
                "Error", f"Failed to plan dockerized folder structure:\n{str(e)}"
            )

>>>>>>> eaf92d75
    def _create_color_setting(
        self, parent, label_text, setting_key, description, current_value
    ):
        """Create a color input setting"""
        frame = GuiUtils.create_styled_frame(parent)
        frame.pack(fill="x", pady=(0, 10))

        # Label
        label = GuiUtils.create_styled_label(frame, text=label_text, font_key="info")
        label.pack(anchor="w")

        # Description
        desc_label = GuiUtils.create_styled_label(
            frame, text=description, font_key="info", fg=COLORS["muted"]
        )
        desc_label.pack(anchor="w", pady=(0, 5))

        # Color frame
        color_frame = GuiUtils.create_styled_frame(frame)
        color_frame.pack(fill="x", pady=(0, 5))

        var = tk.StringVar(value=str(current_value))
        entry = tk.Entry(color_frame, textvariable=var, font=FONTS["info"], width=20)
        entry.pack(side="left")

        # Color preview
        color_preview = tk.Frame(color_frame, bg=current_value, width=30, height=25)
        color_preview.pack(side="left", padx=(5, 0))

        # Update color preview when value changes
        def update_color_preview(*args):
            try:
                color_preview.config(bg=var.get())
<<<<<<< HEAD
            except:
=======
            except Exception:
>>>>>>> eaf92d75
                pass

        var.trace("w", update_color_preview)

        self.settings_vars[setting_key] = var

    def _create_list_setting(
        self, parent, label_text, setting_key, description, current_value
    ):
        """Create a list input setting"""
        frame = GuiUtils.create_styled_frame(parent)
        frame.pack(fill="x", pady=(0, 10))

        # Label
        label = GuiUtils.create_styled_label(frame, text=label_text, font_key="info")
        label.pack(anchor="w")

        # Description
        desc_label = GuiUtils.create_styled_label(
            frame, text=description, font_key="info", fg=COLORS["muted"]
        )
        desc_label.pack(anchor="w", pady=(0, 5))

        # Text area for list items
        text_frame = GuiUtils.create_styled_frame(frame)
        text_frame.pack(fill="x", pady=(0, 5))

        text_area = tk.Text(text_frame, height=5, font=FONTS["info"], width=50)
        text_area.pack(side="left", fill="both", expand=True)

        # Scrollbar for text area
        scrollbar = ttk.Scrollbar(
            text_frame, orient="vertical", command=text_area.yview
        )
        scrollbar.pack(side="right", fill="y")
        text_area.config(yscrollcommand=scrollbar.set)

        # Insert current values
        text_area.insert("1.0", "\n".join(current_value))

        # Bind mouse wheel events to prevent interference with main window scrolling
        def on_text_scroll(event):
            text_area.yview_scroll(int(-1 * (event.delta / 120)), "units")
            return "break"  # Stop event propagation

        text_area.bind("<MouseWheel>", on_text_scroll)
        text_area.bind(
            "<Button-4>", lambda e: (text_area.yview_scroll(-1, "units"), "break")
        )
        text_area.bind(
            "<Button-5>", lambda e: (text_area.yview_scroll(1, "units"), "break")
        )

        self.settings_vars[setting_key] = text_area

    def _create_dict_setting(
        self, parent, label_text, setting_key, description, current_value
    ):
        """Create a dictionary input setting"""
        frame = GuiUtils.create_styled_frame(parent)
        frame.pack(fill="x", pady=(0, 10))

        # Label
        label = GuiUtils.create_styled_label(frame, text=label_text, font_key="info")
        label.pack(anchor="w")

        # Description
        desc_label = GuiUtils.create_styled_label(
            frame, text=description, font_key="info", fg=COLORS["muted"]
        )
        desc_label.pack(anchor="w", pady=(0, 5))

        # Text area for dictionary
        text_frame = GuiUtils.create_styled_frame(frame)
        text_frame.pack(fill="x", pady=(0, 5))

        text_area = tk.Text(text_frame, height=8, font=FONTS["info"], width=50)
        text_area.pack(side="left", fill="both", expand=True)

        # Scrollbar for text area
        scrollbar = ttk.Scrollbar(
            text_frame, orient="vertical", command=text_area.yview
        )
        scrollbar.pack(side="right", fill="y")
        text_area.config(yscrollcommand=scrollbar.set)

        # Insert current values
        import json

        text_area.insert("1.0", json.dumps(current_value, indent=2))

        # Bind mouse wheel events to prevent interference with main window scrolling
        def on_text_scroll(event):
            text_area.yview_scroll(int(-1 * (event.delta / 120)), "units")
            return "break"  # Stop event propagation

        text_area.bind("<MouseWheel>", on_text_scroll)
        text_area.bind(
            "<Button-4>", lambda e: (text_area.yview_scroll(-1, "units"), "break")
        )
        text_area.bind(
            "<Button-5>", lambda e: (text_area.yview_scroll(1, "units"), "break")
        )

        self.settings_vars[setting_key] = text_area

    def _create_lang_dict_setting(
        self, parent, label_text, setting_key, description, current_value
    ):
        """Create a language dictionary input setting"""
        frame = GuiUtils.create_styled_frame(parent)
        frame.pack(fill="x", pady=(0, 10))

        # Label
        label = GuiUtils.create_styled_label(frame, text=label_text, font_key="info")
        label.pack(anchor="w")

        # Description
        desc_label = GuiUtils.create_styled_label(
            frame, text=description, font_key="info", fg=COLORS["muted"]
        )
        desc_label.pack(anchor="w", pady=(0, 5))

        # Text area for dictionary
        text_frame = GuiUtils.create_styled_frame(frame)
        text_frame.pack(fill="x", pady=(0, 5))

        text_area = tk.Text(text_frame, height=10, font=FONTS["info"], width=50)
        text_area.pack(side="left", fill="both", expand=True)

        # Scrollbar for text area
        scrollbar = ttk.Scrollbar(
            text_frame, orient="vertical", command=text_area.yview
        )
        scrollbar.pack(side="right", fill="y")
        text_area.config(yscrollcommand=scrollbar.set)

        # Insert current values
        import json

        text_area.insert("1.0", json.dumps(current_value, indent=2))

        # Bind mouse wheel events to prevent interference with main window scrolling
        def on_text_scroll(event):
            text_area.yview_scroll(int(-1 * (event.delta / 120)), "units")
            return "break"  # Stop event propagation

        text_area.bind("<MouseWheel>", on_text_scroll)
        text_area.bind(
            "<Button-4>", lambda e: (text_area.yview_scroll(-1, "units"), "break")
        )
        text_area.bind(
            "<Button-5>", lambda e: (text_area.yview_scroll(1, "units"), "break")
        )

        self.settings_vars[setting_key] = text_area

<<<<<<< HEAD
    def _validate_settings(self, settings):
        pass

    def _bind_mouse_wheel_events(self, canvas):
        pass

    def _apply_settings(self):
        pass

    def _cancel(self):
        pass

    def _reset_to_defaults(self):
        pass

    def _cancel(self):
        pass

    def create_window(self):
        pass

    def destroy(self):
        pass
=======
    def _browse_path(self, var):
        """Browse for a directory path"""
        from tkinter import filedialog

        if path := filedialog.askdirectory(
            title="Select Directory", initialdir=var.get() or "/"
        ):
            var.set(path)

    def _reset_to_defaults(self):
        """Reset all settings to their default values"""
        # Clear any pending folder creation requests
        self.pending_folder_creation = None
        if self.on_reset_callback:
            # Use the provided reset callback
            self.on_reset_callback()
            self.destroy()
        else:
            # Fallback message if no callback provided
            messagebox.showinfo("Reset", "Reset functionality not available.")

    def _apply_settings(self):
        """Apply the settings and restart the application"""
        try:
            # Create pending dockerized folder structure if requested
            if (
                self.pending_folder_creation
                and not self._create_dockerized_folder_structure()
            ):
                return  # Folder creation failed, don't proceed with settings

            # Collect all settings
            new_settings = {}

            for key, var in self.settings_vars.items():
                if isinstance(var, tk.Text):
                    # Handle text areas (for lists and dictionaries)
                    content = var.get("1.0", "end-1c")
                    if key.startswith("LANGUAGE_") or key == "FOLDER_ALIASES":
                        # Dictionary settings
                        import json

                        new_settings[key] = json.loads(content)
                    else:
                        # List settings
                        new_settings[key] = [
                            line.strip() for line in content.split("\n") if line.strip()
                        ]
                else:
                    # Handle string variables
                    value = var.get()
                    if key.startswith("FONTS."):
                        # Parse font settings
                        font_parts = [part.strip() for part in value.split(",")]
                        if len(font_parts) >= 2:
                            try:
                                new_settings[key] = (
                                    font_parts[0],
                                    int(font_parts[1]),
                                ) + tuple(font_parts[2:])
                            except ValueError:
                                new_settings[key] = (font_parts[0], 12) + tuple(
                                    font_parts[2:]
                                )
                    else:
                        new_settings[key] = value

            # Validate settings
            if not self._validate_settings(new_settings):
                return

            # Call the callback to save settings
            self.on_save_callback(new_settings)
            self.destroy()

        except Exception as e:
            messagebox.showerror("Error", f"Failed to apply settings: {str(e)}")

    def _create_dockerized_folder_structure(self):
        """Actually create the dockerized folder structure"""
        try:
            from pathlib import Path
            from config.settings import FOLDER_ALIASES

            dockerized_path = self.pending_folder_creation["dockerized_path"]
            use_existing = self.pending_folder_creation["use_existing"]

            # Create the dockerized folder if it doesn't exist
            if not use_existing:
                dockerized_path.mkdir(parents=True, exist_ok=True)

            # Get the first alias from each category in FOLDER_ALIASES
            folders_to_create = []
            folders_to_create.extend(
                aliases[0] for category, aliases in FOLDER_ALIASES.items() if aliases
            )
            # Create the project version folders
            created_folders = []
            for folder_name in folders_to_create:
                folder_path = dockerized_path / folder_name
                if not folder_path.exists():
                    folder_path.mkdir(parents=True, exist_ok=True)
                    created_folders.append(folder_name)

            # Show success message
            if created_folders or not use_existing:
                folder_list = "\n".join([f"  • {folder}" for folder in created_folders])
                action_msg = "Updated" if use_existing else "Created"
                if created_folders:
                    messagebox.showinfo(
                        "Dockerized Folder Structure Created",
                        f"{action_msg} dockerized folder structure at:\n{dockerized_path}\n\n"
                        f"Created project version folders:\n{folder_list}",
                    )
                else:
                    messagebox.showinfo(
                        "Dockerized Folder Structure Ready",
                        f"Using existing dockerized folder structure at:\n{dockerized_path}\n\n"
                        "All project version folders already exist.",
                    )

            # Clear the pending creation request
            self.pending_folder_creation = None
            return True

        except Exception as e:
            messagebox.showerror(
                "Error", f"Failed to create dockerized folder structure:\n{str(e)}"
            )
            return False

    def _validate_settings(self, settings):
        """Validate the settings before applying"""
        try:
            # Check source directory exists
            if "SOURCE_DIR" in settings:
                source_dir = Path(settings["SOURCE_DIR"])
                if not source_dir.exists():
                    if result := messagebox.askyesno(
                        "Directory Not Found",
                        f"The source directory '{source_dir}' does not exist.\n\nDo you want to create it?",
                    ):
                        source_dir.mkdir(parents=True, exist_ok=True)
                    else:
                        return False

            # Validate window size formats
            for key in ["MAIN_WINDOW_SIZE", "OUTPUT_WINDOW_SIZE", "GIT_WINDOW_SIZE"]:
                if key in settings:
                    size = settings[key]
                    if not (isinstance(size, str) and "x" in size):
                        messagebox.showerror(
                            "Invalid Size",
                            f"Invalid size format for {key}. Use format: WIDTHxHEIGHT",
                        )
                        return False

            return True
        except Exception as e:
            messagebox.showerror(
                "Validation Error", f"Settings validation failed: {str(e)}"
            )
            return False

    def _cancel(self):
        """Cancel the settings dialog"""
        # Clear any pending folder creation requests
        self.pending_folder_creation = None
        self.destroy()

    def destroy(self):
        """Destroy the settings window"""
        # Clear any pending folder creation requests when window is destroyed
        self.pending_folder_creation = None
        if self.window:
            self.window.destroy()
            self.window = None
>>>>>>> eaf92d75
<|MERGE_RESOLUTION|>--- conflicted
+++ resolved
@@ -1492,16 +1492,6 @@
 
 
 class SettingsWindow:
-<<<<<<< HEAD
-    """Window for editing settings"""
-
-    def __init__(self, parent, save_callback, reset_callback):
-        self.settings_vars = {}
-        self.parent_window = parent
-        self.on_save_callback = save_callback
-        self.on_reset_callback = reset_callback
-        self.window = None
-=======
     """A popup window for editing application settings"""
 
     def __init__(
@@ -1650,7 +1640,6 @@
         self.notebook.bind(
             "<Button-5>", lambda e: on_mouse_wheel(type("Event", (), {"delta": -120}))
         )
->>>>>>> eaf92d75
 
     def _create_general_tab(self):
         """Create the general settings tab"""
@@ -1949,10 +1938,6 @@
         )
         browse_btn.pack(side="right", padx=(5, 0))
 
-<<<<<<< HEAD
-        self.settings_vars[setting_key] = var
-
-=======
         # Add "Create new" button only for SOURCE_DIR setting
         if setting_key == "SOURCE_DIR":
             create_new_btn = GuiUtils.create_styled_button(
@@ -2046,7 +2031,6 @@
                 "Error", f"Failed to plan dockerized folder structure:\n{str(e)}"
             )
 
->>>>>>> eaf92d75
     def _create_color_setting(
         self, parent, label_text, setting_key, description, current_value
     ):
@@ -2080,11 +2064,7 @@
         def update_color_preview(*args):
             try:
                 color_preview.config(bg=var.get())
-<<<<<<< HEAD
-            except:
-=======
             except Exception:
->>>>>>> eaf92d75
                 pass
 
         var.trace("w", update_color_preview)
@@ -2242,31 +2222,6 @@
 
         self.settings_vars[setting_key] = text_area
 
-<<<<<<< HEAD
-    def _validate_settings(self, settings):
-        pass
-
-    def _bind_mouse_wheel_events(self, canvas):
-        pass
-
-    def _apply_settings(self):
-        pass
-
-    def _cancel(self):
-        pass
-
-    def _reset_to_defaults(self):
-        pass
-
-    def _cancel(self):
-        pass
-
-    def create_window(self):
-        pass
-
-    def destroy(self):
-        pass
-=======
     def _browse_path(self, var):
         """Browse for a directory path"""
         from tkinter import filedialog
@@ -2443,5 +2398,4 @@
         self.pending_folder_creation = None
         if self.window:
             self.window.destroy()
-            self.window = None
->>>>>>> eaf92d75
+            self.window = None