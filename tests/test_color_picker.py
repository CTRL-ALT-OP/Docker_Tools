"""
Tests for Color Picker functionality in Settings Window
"""

import os
import sys
import tempfile
import shutil
import tkinter as tk
from pathlib import Path
from unittest.mock import Mock, patch, MagicMock, call
import pytest

# Set up headless testing environment
os.environ.setdefault("DISPLAY", ":0")

# Add parent directory to path to import modules
parent_dir = os.path.dirname(os.path.dirname(os.path.abspath(__file__)))
if parent_dir not in sys.path:
    sys.path.insert(0, parent_dir)

from gui.popup_windows import SettingsWindow


def create_mock_tkinter_frame():
    """Helper function to create properly mocked tkinter frame"""
    mock_frame = Mock()
    mock_frame._last_child_ids = {}  # Add tkinter internal attribute
    return mock_frame


def create_mock_gui_utils():
    """Helper function to create GuiUtils mock that returns proper tkinter frames"""
    mock_gui_utils = Mock()
    mock_gui_utils.create_styled_frame.side_effect = (
        lambda *args, **kwargs: create_mock_tkinter_frame()
    )
    mock_gui_utils.create_styled_label.return_value = Mock()
    mock_gui_utils.create_styled_button.return_value = Mock()
    return mock_gui_utils


def create_mock_tkinter_widget(*args, **kwargs):
    """Helper function to create tkinter widget mock with required internal attributes"""
    widget = Mock()
    widget._last_child_ids = {}
    widget._setup = Mock()
    widget.winfo_exists.return_value = True
    return widget


def setup_mock_stringvar_with_trace():
    """Helper function to create StringVar mock that handles both trace methods"""
    mock_var = Mock()
    mock_var.get.return_value = "#ff0000"
    mock_var.set = Mock()

    # Capture trace callbacks for both trace and trace_add methods
    trace_callback = None

    def capture_trace(mode, callback=None):
        nonlocal trace_callback
<<<<<<< HEAD
        if callback is None:  # trace_add("write", callback) format
            trace_callback = mode  # mode is actually the callback in trace_add
        else:  # trace("w", callback) format
            trace_callback = callback
=======
        trace_callback = mode if callback is None else callback
>>>>>>> 664acc4b

    def capture_trace_add(mode, callback):
        nonlocal trace_callback
        trace_callback = callback

    mock_var.trace = capture_trace
    mock_var.trace_add = capture_trace_add

    return mock_var, lambda: trace_callback


class TestColorPickerFunctionality:
    """Test cases for color picker functionality in settings window"""

    def setup_method(self):
        """Set up test fixtures"""
        self.temp_dir = tempfile.mkdtemp()

        # Create mock parent window with tkinter attributes
        self.mock_parent = create_mock_tkinter_widget()

        # Mock callbacks
        self.mock_save_callback = Mock()
        self.mock_reset_callback = Mock()

        # Patch the settings module
        self.settings_patch = patch("config.settings")
        self.mock_settings = self.settings_patch.start()

        # Patch tkinter widgets to avoid internal tkinter conflicts
        self.tkinter_patches = [
            patch("tkinter.Frame", create_mock_tkinter_widget),
            patch("tkinter.Text", create_mock_tkinter_widget),
            patch("tkinter.Canvas", create_mock_tkinter_widget),
        ]
        for patcher in self.tkinter_patches:
            patcher.start()

        # Set up default mock settings with color values
        self.mock_settings.SOURCE_DIR = str(self.temp_dir)
        self.mock_settings.COLORS = {
            "background": "#f0f0f0",
            "terminal_bg": "#2c3e50",
            "terminal_text": "#ffffff",
            "success": "#27ae60",
            "error": "#e74c3c",
            "warning": "#f39c12",
            "info": "#3498db",
        }
        self.mock_settings.FONTS = {
            "title": ("Arial", 16, "bold"),
            "header": ("Arial", 14, "bold"),
            "button": ("Arial", 9, "bold"),
            "console": ("Consolas", 9),
        }

    def teardown_method(self):
        """Clean up test fixtures"""
        if hasattr(self, "settings_patch"):
            self.settings_patch.stop()

        # Stop tkinter patches
        if hasattr(self, "tkinter_patches"):
            for patcher in self.tkinter_patches:
                patcher.stop()

        if os.path.exists(self.temp_dir):
            shutil.rmtree(self.temp_dir)

    def test_create_color_setting_creates_button_instead_of_frame(self):
        """Test that _create_color_setting creates a Button widget for color preview"""
        # Create mock parent with tkinter attributes
        mock_parent = create_mock_tkinter_widget()

<<<<<<< HEAD
        with patch("tkinter.Tk"), patch("tkinter.StringVar") as mock_stringvar, patch(
            "tkinter.Entry"
        ) as mock_entry, patch("tkinter.Button") as mock_button, patch(
            "gui.popup_windows.GuiUtils"
        ) as mock_gui_utils, patch(
            "tkinter.Frame", create_mock_tkinter_widget
        ), patch(
            "tkinter.Text", create_mock_tkinter_widget
=======
        with (
            patch("tkinter.Tk"),
            patch("tkinter.StringVar") as mock_stringvar,
            patch("tkinter.Entry") as mock_entry,
            patch("tkinter.Button") as mock_button,
            patch("gui.popup_windows.GuiUtils") as mock_gui_utils,
            patch("tkinter.Frame", create_mock_tkinter_widget),
            patch("tkinter.Text", create_mock_tkinter_widget),
>>>>>>> 664acc4b
        ):

            # Set up mocks
            mock_var = Mock()
            mock_stringvar.return_value = mock_var
            mock_var.get.return_value = "#ff0000"
            mock_var.set = Mock()
            mock_var.trace = Mock()

            mock_frame = Mock()
            mock_gui_utils.create_styled_frame.return_value = mock_frame
            mock_gui_utils.create_styled_label.return_value = Mock()

            mock_button_instance = Mock()
            mock_button.return_value = mock_button_instance

            window = SettingsWindow(
                self.mock_parent, self.mock_save_callback, self.mock_reset_callback
            )

            # Call the method directly
            window._create_color_setting(
                mock_parent, "Test Color", "test_key", "Test description", "#ff0000"
            )

            # Verify Button was created (not Frame as in old implementation)
            mock_button.assert_called_once()
            button_call = mock_button.call_args

            # Verify button properties
            assert button_call[1]["bg"] == "#ff0000"
            assert button_call[1]["width"] == 4
            assert button_call[1]["height"] == 1
            assert button_call[1]["bd"] == 2
            assert button_call[1]["cursor"] == "hand2"
            assert "command" in button_call[1]

            # Verify button is packed
            mock_button_instance.pack.assert_called_once()

    def test_color_entry_updates_button_background(self):
        """Test that manually changing hex code in entry updates button background"""
        mock_parent = Mock()

        with (
            patch("tkinter.Tk"),
            patch("tkinter.StringVar") as mock_stringvar,
            patch("tkinter.Entry") as mock_entry,
            patch("tkinter.Button") as mock_button,
            patch("gui.popup_windows.GuiUtils") as mock_gui_utils,
        ):

            # Set up mocks
            mock_var = Mock()
            mock_stringvar.return_value = mock_var
            mock_var.get.return_value = "#ff0000"
            mock_var.set = Mock()

            # Create proper tkinter-like mock frames
            mock_frame = Mock()
            mock_frame._last_child_ids = {}  # Add tkinter internal attribute
            mock_gui_utils.create_styled_frame.return_value = mock_frame
            mock_gui_utils.create_styled_label.return_value = Mock()

            mock_button_instance = Mock()
            mock_button.return_value = mock_button_instance

            # Capture the trace callback (handle both trace and trace_add methods)
            trace_callback = None

            def capture_trace(mode, callback=None):
                nonlocal trace_callback
<<<<<<< HEAD
                if callback is None:  # trace_add("write", callback) format
                    trace_callback = mode  # mode is actually the callback in trace_add
                else:  # trace("w", callback) format
                    trace_callback = callback
=======
                trace_callback = mode if callback is None else callback
>>>>>>> 664acc4b

            def capture_trace_add(mode, callback):
                nonlocal trace_callback
                trace_callback = callback

            mock_var.trace = capture_trace
            mock_var.trace_add = capture_trace_add

            window = SettingsWindow(
                self.mock_parent, self.mock_save_callback, self.mock_reset_callback
            )

            # Call the method
            window._create_color_setting(
                mock_parent, "Test Color", "test_key", "Test description", "#ff0000"
            )

            # Simulate entry value change by calling the trace callback
            assert trace_callback is not None
            mock_var.get.return_value = "#00ff00"  # New color
            trace_callback()

            # Verify button background was updated
            mock_button_instance.config.assert_called_with(bg="#00ff00")

    def test_color_entry_handles_invalid_colors_gracefully(self):
        """Test that invalid color codes don't crash the application"""
        mock_parent = Mock()

        with (
            patch("tkinter.Tk"),
            patch("tkinter.StringVar") as mock_stringvar,
            patch("tkinter.Entry") as mock_entry,
            patch("tkinter.Button") as mock_button,
            patch("gui.popup_windows.GuiUtils") as mock_gui_utils,
        ):

            # Set up mocks
            mock_var = Mock()
            mock_stringvar.return_value = mock_var
            mock_var.get.return_value = "#ff0000"
            mock_var.set = Mock()

            # Create proper tkinter-like mock frames
            mock_frame = Mock()
            mock_frame._last_child_ids = {}  # Add tkinter internal attribute
            mock_gui_utils.create_styled_frame.return_value = mock_frame
            mock_gui_utils.create_styled_label.return_value = Mock()

            mock_button_instance = Mock()
            mock_button.return_value = mock_button_instance

            # Simulate TclError when setting invalid color
            mock_button_instance.config.side_effect = tk.TclError("invalid color")

            # Capture the trace callback (handle both trace and trace_add methods)
            trace_callback = None

            def capture_trace(mode, callback=None):
                nonlocal trace_callback
<<<<<<< HEAD
                if callback is None:  # trace_add("write", callback) format
                    trace_callback = mode  # mode is actually the callback in trace_add
                else:  # trace("w", callback) format
                    trace_callback = callback
=======
                trace_callback = mode if callback is None else callback
>>>>>>> 664acc4b

            def capture_trace_add(mode, callback):
                nonlocal trace_callback
                trace_callback = callback

            mock_var.trace = capture_trace
            mock_var.trace_add = capture_trace_add

            window = SettingsWindow(
                self.mock_parent, self.mock_save_callback, self.mock_reset_callback
            )

            # Call the method
            window._create_color_setting(
                mock_parent, "Test Color", "test_key", "Test description", "#ff0000"
            )

            # Simulate invalid color entry
            assert trace_callback is not None
            mock_var.get.return_value = "invalid_color"

            # This should not raise an exception
            trace_callback()

            # Verify config was attempted but error was handled
            mock_button_instance.config.assert_called_with(bg="invalid_color")

    @patch("tkinter.colorchooser.askcolor")
    def test_button_click_opens_color_chooser(self, mock_askcolor):
        """Test that clicking the color button opens colorchooser.askcolor"""
        mock_parent = Mock()

        with (
            patch("tkinter.Tk"),
            patch("tkinter.StringVar") as mock_stringvar,
            patch("tkinter.Entry") as mock_entry,
            patch("tkinter.Button") as mock_button,
            patch("gui.popup_windows.GuiUtils") as mock_gui_utils,
        ):

            # Set up mocks
            mock_var = Mock()
            mock_stringvar.return_value = mock_var
            mock_var.get.return_value = "#ff0000"
            mock_var.set = Mock()
            mock_var.trace = Mock()

            mock_frame = Mock()
            mock_gui_utils.create_styled_frame.return_value = mock_frame
            mock_gui_utils.create_styled_label.return_value = Mock()

            mock_button_instance = Mock()
            mock_button.return_value = mock_button_instance

            # Mock color chooser to return a new color
            mock_askcolor.return_value = ((0, 255, 0), "#00ff00")

            # Capture the button command
            button_command = None

            def capture_command(*args, **kwargs):
                nonlocal button_command
                button_command = kwargs.get("command")
                return mock_button_instance

            mock_button.side_effect = capture_command

            window = SettingsWindow(
                self.mock_parent, self.mock_save_callback, self.mock_reset_callback
            )

            # Call the method
            window._create_color_setting(
                mock_parent, "Test Color", "test_key", "Test description", "#ff0000"
            )

            # Simulate button click
            assert button_command is not None
            button_command()

            # Verify colorchooser was called with correct parameters
            mock_askcolor.assert_called_once_with(
                initialcolor="#ff0000", title="Choose Test Color"
            )

    @patch("tkinter.colorchooser.askcolor")
    def test_color_chooser_result_updates_entry_and_button(self, mock_askcolor):
        """Test that color chooser result updates both entry field and button"""
        mock_parent = Mock()

        with (
            patch("tkinter.Tk"),
            patch("tkinter.StringVar") as mock_stringvar,
            patch("tkinter.Entry") as mock_entry,
            patch("tkinter.Button") as mock_button,
            patch("gui.popup_windows.GuiUtils") as mock_gui_utils,
        ):

            # Set up mocks
            mock_var = Mock()
            mock_stringvar.return_value = mock_var
            mock_var.get.return_value = "#ff0000"
            mock_var.set = Mock()
            mock_var.trace = Mock()

            mock_frame = Mock()
            mock_gui_utils.create_styled_frame.return_value = mock_frame
            mock_gui_utils.create_styled_label.return_value = Mock()

            mock_button_instance = Mock()
            mock_button.return_value = mock_button_instance

            # Mock color chooser to return a new color
            new_color = "#00ff00"
            mock_askcolor.return_value = ((0, 255, 0), new_color)

            # Capture the button command
            button_command = None

            def capture_command(*args, **kwargs):
                nonlocal button_command
                button_command = kwargs.get("command")
                return mock_button_instance

            mock_button.side_effect = capture_command

            window = SettingsWindow(
                self.mock_parent, self.mock_save_callback, self.mock_reset_callback
            )

            # Call the method
            window._create_color_setting(
                mock_parent, "Test Color", "test_key", "Test description", "#ff0000"
            )

            # Simulate button click
            assert button_command is not None
            button_command()

            # Verify entry field was updated
            mock_var.set.assert_called_with(new_color)

            # Verify button background was updated
            mock_button_instance.config.assert_called_with(bg=new_color)

    @patch("tkinter.colorchooser.askcolor")
    def test_color_chooser_cancel_does_not_update_values(self, mock_askcolor):
        """Test that cancelling color chooser doesn't change existing values"""
        mock_parent = Mock()

        with (
            patch("tkinter.Tk"),
            patch("tkinter.StringVar") as mock_stringvar,
            patch("tkinter.Entry") as mock_entry,
            patch("tkinter.Button") as mock_button,
            patch("gui.popup_windows.GuiUtils") as mock_gui_utils,
        ):

            # Set up mocks
            mock_var = Mock()
            mock_stringvar.return_value = mock_var
            mock_var.get.return_value = "#ff0000"
            mock_var.set = Mock()
            mock_var.trace = Mock()

            mock_frame = Mock()
            mock_gui_utils.create_styled_frame.return_value = mock_frame
            mock_gui_utils.create_styled_label.return_value = Mock()

            mock_button_instance = Mock()
            mock_button.return_value = mock_button_instance

            # Mock color chooser to return None (user cancelled)
            mock_askcolor.return_value = (None, None)

            # Capture the button command
            button_command = None

            def capture_command(*args, **kwargs):
                nonlocal button_command
                button_command = kwargs.get("command")
                return mock_button_instance

            mock_button.side_effect = capture_command

            window = SettingsWindow(
                self.mock_parent, self.mock_save_callback, self.mock_reset_callback
            )

            # Call the method
            window._create_color_setting(
                mock_parent, "Test Color", "test_key", "Test description", "#ff0000"
            )

            # Simulate button click with cancel
            assert button_command is not None
            button_command()

            # Verify entry field was NOT updated
            mock_var.set.assert_not_called()

            # Verify button background was NOT updated (only initial setup call)
            # The button should only have config called once during creation
<<<<<<< HEAD
            config_calls = [call for call in mock_button_instance.config.call_args_list]
            assert (
                len(config_calls) == 0
            )  # No additional config calls after cancellation
=======
            config_calls = list(mock_button_instance.config.call_args_list)
            assert not config_calls
>>>>>>> 664acc4b

    def test_apply_settings_processes_color_from_picker(self):
        """Test that color values from picker are correctly processed in settings collection"""
        window = SettingsWindow(
            self.mock_parent, self.mock_save_callback, self.mock_reset_callback
        )

        # Simulate color setting variables - focus on the color collection logic
        mock_color_var = Mock()
        mock_color_var.get.return_value = "#00ff00"  # New color from picker

        window.settings_vars = {
            "COLORS.background": mock_color_var,
        }

        # Test the settings collection part of _apply_settings directly
        new_settings = {}
        for key, var in window.settings_vars.items():
            # Use hasattr instead of isinstance since tk.Text is mocked
            if not hasattr(var, "get"):
                # Handle text areas (for lists and dictionaries) - would be tk.Text normally
                continue
            else:
                # Handle string variables (like color settings)
                value = var.get()
                if key.startswith("FONTS."):
                    # Parse font settings
                    font_parts = [part.strip() for part in value.split(",")]
                    if len(font_parts) >= 2:
                        try:
                            new_settings[key] = (
                                font_parts[0],
                                int(font_parts[1]),
                            ) + tuple(font_parts[2:])
                        except ValueError:
                            new_settings[key] = (font_parts[0], 12) + tuple(
                                font_parts[2:]
                            )
                else:
                    new_settings[key] = value

        # Verify color was correctly collected
        assert "COLORS.background" in new_settings
        assert new_settings["COLORS.background"] == "#00ff00"

    @patch("tkinter.colorchooser.askcolor")
    def test_multiple_color_settings_work_independently(self, mock_askcolor):
        """Test that multiple color settings work independently"""
        mock_parent = Mock()

        with (
            patch("tkinter.Tk"),
            patch("tkinter.StringVar") as mock_stringvar,
            patch("tkinter.Entry") as mock_entry,
            patch("tkinter.Button") as mock_button,
            patch("gui.popup_windows.GuiUtils") as mock_gui_utils,
        ):

            # Set up mocks for multiple calls
            mock_vars = []
            mock_buttons = []

            def create_mock_var(value=None):
                var = Mock()
                var.get.return_value = value or "#ff0000"
                var.set = Mock()
                var.trace = Mock()
                mock_vars.append(var)
                return var

            def create_mock_button(*args, **kwargs):
                button = Mock()
                mock_buttons.append(button)
                return button

            mock_stringvar.side_effect = create_mock_var
            mock_button.side_effect = create_mock_button

            mock_frame = Mock()
            mock_gui_utils.create_styled_frame.return_value = mock_frame
            mock_gui_utils.create_styled_label.return_value = Mock()

            window = SettingsWindow(
                self.mock_parent, self.mock_save_callback, self.mock_reset_callback
            )

            # Create two color settings
            window._create_color_setting(
                mock_parent, "Background", "COLORS.background", "Bg color", "#ffffff"
            )
            window._create_color_setting(
                mock_parent, "Error", "COLORS.error", "Error color", "#ff0000"
            )

            # Verify two separate StringVars and Buttons were created
            assert len(mock_vars) == 2
            assert len(mock_buttons) == 2

            # Verify settings are stored separately
            assert "COLORS.background" in window.settings_vars
            assert "COLORS.error" in window.settings_vars
            assert (
                window.settings_vars["COLORS.background"]
                != window.settings_vars["COLORS.error"]
            )


class TestColorPickerIntegration:
    """Integration tests for color picker with full settings window"""

    def setup_method(self):
        """Set up test fixtures for integration tests"""
        self.temp_dir = tempfile.mkdtemp()

        # Create mock parent window with tkinter attributes
        self.mock_parent = create_mock_tkinter_widget()

        # Mock callbacks
        self.mock_save_callback = Mock()
        self.mock_reset_callback = Mock()

        # Patch the settings module
        self.settings_patch = patch("config.settings")
        self.mock_settings = self.settings_patch.start()

        # Patch tkinter widgets to avoid internal tkinter conflicts
        self.tkinter_patches = [
            patch("tkinter.Frame", create_mock_tkinter_widget),
            patch("tkinter.Text", create_mock_tkinter_widget),
            patch("tkinter.Canvas", create_mock_tkinter_widget),
        ]
        for patcher in self.tkinter_patches:
            patcher.start()

        # Set up comprehensive mock settings
        self.mock_settings.SOURCE_DIR = str(self.temp_dir)
        self.mock_settings.WINDOW_TITLE = "Test App"
        self.mock_settings.MAIN_WINDOW_SIZE = "800x600"
        self.mock_settings.OUTPUT_WINDOW_SIZE = "700x500"
        self.mock_settings.GIT_WINDOW_SIZE = "900x600"
        self.mock_settings.COLORS = {
            "background": "#f0f0f0",
            "terminal_bg": "#2c3e50",
            "terminal_text": "#ffffff",
            "success": "#27ae60",
            "error": "#e74c3c",
            "warning": "#f39c12",
            "info": "#3498db",
        }
        self.mock_settings.FONTS = {
            "title": ("Arial", 16, "bold"),
            "header": ("Arial", 14, "bold"),
            "button": ("Arial", 9, "bold"),
            "console": ("Consolas", 9),
        }
        self.mock_settings.IGNORE_DIRS = ["__pycache__", ".git"]
        self.mock_settings.IGNORE_FILES = [".coverage", ".DS_Store"]
        self.mock_settings.FOLDER_ALIASES = {"preedit": ["pre-edit"]}
        self.mock_settings.LANGUAGE_EXTENSIONS = {"python": [".py"]}
        self.mock_settings.LANGUAGE_REQUIRED_FILES = {"python": ["requirements.txt"]}

    def teardown_method(self):
        """Clean up test fixtures"""
        if hasattr(self, "settings_patch"):
            self.settings_patch.stop()

        # Stop tkinter patches
        if hasattr(self, "tkinter_patches"):
            for patcher in self.tkinter_patches:
                patcher.stop()

        if os.path.exists(self.temp_dir):
            shutil.rmtree(self.temp_dir)

    @patch("tkinter.colorchooser.askcolor")
    def test_full_color_picker_workflow_in_appearance_tab(self, mock_askcolor):
        """Test complete workflow: create appearance tab, pick color, save settings"""

<<<<<<< HEAD
        with patch("tkinter.Tk"), patch("tkinter.Toplevel") as mock_toplevel, patch(
            "tkinter.ttk.Notebook"
        ) as mock_notebook, patch(
            "gui.popup_windows.GuiUtils"
        ) as mock_gui_utils, patch(
            "tkinter.Canvas"
        ) as mock_canvas, patch(
            "tkinter.ttk.Scrollbar"
        ) as mock_scrollbar, patch(
            "tkinter.StringVar"
        ) as mock_stringvar, patch(
            "tkinter.Entry"
        ) as mock_entry, patch(
            "tkinter.Button"
        ) as mock_button, patch(
            "tkinter.messagebox"
        ) as mock_messagebox:
=======
        with (
            patch("tkinter.Tk"),
            patch("tkinter.Toplevel") as mock_toplevel,
            patch("tkinter.ttk.Notebook") as mock_notebook,
            patch("gui.popup_windows.GuiUtils") as mock_gui_utils,
            patch("tkinter.Canvas") as mock_canvas,
            patch("tkinter.ttk.Scrollbar") as mock_scrollbar,
            patch("tkinter.StringVar") as mock_stringvar,
            patch("tkinter.Entry") as mock_entry,
            patch("tkinter.Button") as mock_button,
            patch("tkinter.messagebox") as mock_messagebox,
        ):
>>>>>>> 664acc4b

            # Mock messagebox to avoid UI interactions during tests
            mock_messagebox.showerror = Mock()
            mock_messagebox.askyesno = Mock(return_value=True)
            mock_messagebox.showinfo = Mock()

            # Set up GUI mocks
            mock_window = Mock()
            mock_toplevel.return_value = mock_window
            mock_notebook_instance = Mock()
            mock_notebook.return_value = mock_notebook_instance

            # Mock canvas and scrollable frame creation
            mock_canvas_instance = Mock()
            mock_canvas.return_value = mock_canvas_instance
            mock_scrollbar_instance = Mock()
            mock_scrollbar.return_value = mock_scrollbar_instance

            mock_frame = Mock()
            mock_gui_utils.create_styled_frame.return_value = mock_frame
            mock_gui_utils.create_styled_label.return_value = Mock()

            # Mock StringVar and Button for color setting
            mock_var = Mock()
            mock_var.get.return_value = "#f0f0f0"  # Initial color
            mock_var.set = Mock()
            mock_var.trace = Mock()
            mock_stringvar.return_value = mock_var

            mock_button_instance = Mock()
            mock_button.return_value = mock_button_instance

            # Mock color chooser to return new color
            new_color = "#ff6600"  # Orange color
            mock_askcolor.return_value = ((255, 102, 0), new_color)

            # Create settings window
            window = SettingsWindow(
                self.mock_parent, self.mock_save_callback, self.mock_reset_callback
            )

            # Capture the button command
            button_command = None

            def capture_command(*args, **kwargs):
                nonlocal button_command
                button_command = kwargs.get("command")
                return mock_button_instance

            mock_button.side_effect = capture_command

            # Test the color setting creation directly (simulates appearance tab)
            window._create_color_setting(
                mock_frame,
                "Background Color",
                "COLORS.background",
                "Background",
                "#f0f0f0",
            )

            # Simulate clicking the color picker button
            assert button_command is not None
            button_command()

            # Verify color chooser was opened
            mock_askcolor.assert_called_once_with(
                initialcolor="#f0f0f0", title="Choose Background Color"
            )

            # Verify the color variable was updated
            mock_var.set.assert_called_with(new_color)

            # Verify button background was updated
            mock_button_instance.config.assert_called_with(bg=new_color)

            # Setup for applying settings
            mock_var.get.return_value = new_color  # Simulate the new color in the var

            # Verify that the color variable contains the new color from picker
            assert mock_var.get() == new_color

            # This demonstrates that the color picker workflow would work end-to-end
            # The actual settings application is complex and tested separately

    def test_color_picker_error_handling_in_integration(self):
        """Test that color picker errors don't break the settings window"""

        with (
            patch("tkinter.Tk"),
            patch("tkinter.Toplevel"),
            patch("tkinter.ttk.Notebook"),
            patch("gui.popup_windows.GuiUtils") as mock_gui_utils,
            patch("tkinter.StringVar") as mock_stringvar,
            patch("tkinter.Entry") as mock_entry,
            patch("tkinter.Button") as mock_button,
            patch("tkinter.colorchooser.askcolor") as mock_askcolor,
        ):

            # Mock askcolor to raise an exception
            mock_askcolor.side_effect = Exception("Color chooser error")

            # Set up other mocks
            mock_frame = Mock()
            mock_gui_utils.create_styled_frame.return_value = mock_frame
            mock_gui_utils.create_styled_label.return_value = Mock()

            mock_var = Mock()
            mock_var.get.return_value = "#ff0000"
            mock_var.set = Mock()
            mock_var.trace = Mock()
            mock_var.trace_add = Mock()
            mock_stringvar.return_value = mock_var

            mock_button_instance = Mock()
            mock_button.return_value = mock_button_instance

            window = SettingsWindow(
                self.mock_parent, self.mock_save_callback, self.mock_reset_callback
            )

            # This should not raise an exception even if color chooser fails
            window._create_color_setting(
                Mock(), "Test Color", "test_key", "Test description", "#ff0000"
            )

            # The button command should still be created
            button_calls = mock_button.call_args_list
            assert len(button_calls) > 0

            # The command should handle the exception gracefully
            # (implementation should catch exceptions in the command)<|MERGE_RESOLUTION|>--- conflicted
+++ resolved
@@ -60,14 +60,7 @@
 
     def capture_trace(mode, callback=None):
         nonlocal trace_callback
-<<<<<<< HEAD
-        if callback is None:  # trace_add("write", callback) format
-            trace_callback = mode  # mode is actually the callback in trace_add
-        else:  # trace("w", callback) format
-            trace_callback = callback
-=======
         trace_callback = mode if callback is None else callback
->>>>>>> 664acc4b
 
     def capture_trace_add(mode, callback):
         nonlocal trace_callback
@@ -142,16 +135,6 @@
         # Create mock parent with tkinter attributes
         mock_parent = create_mock_tkinter_widget()
 
-<<<<<<< HEAD
-        with patch("tkinter.Tk"), patch("tkinter.StringVar") as mock_stringvar, patch(
-            "tkinter.Entry"
-        ) as mock_entry, patch("tkinter.Button") as mock_button, patch(
-            "gui.popup_windows.GuiUtils"
-        ) as mock_gui_utils, patch(
-            "tkinter.Frame", create_mock_tkinter_widget
-        ), patch(
-            "tkinter.Text", create_mock_tkinter_widget
-=======
         with (
             patch("tkinter.Tk"),
             patch("tkinter.StringVar") as mock_stringvar,
@@ -160,7 +143,6 @@
             patch("gui.popup_windows.GuiUtils") as mock_gui_utils,
             patch("tkinter.Frame", create_mock_tkinter_widget),
             patch("tkinter.Text", create_mock_tkinter_widget),
->>>>>>> 664acc4b
         ):
 
             # Set up mocks
@@ -233,14 +215,7 @@
 
             def capture_trace(mode, callback=None):
                 nonlocal trace_callback
-<<<<<<< HEAD
-                if callback is None:  # trace_add("write", callback) format
-                    trace_callback = mode  # mode is actually the callback in trace_add
-                else:  # trace("w", callback) format
-                    trace_callback = callback
-=======
                 trace_callback = mode if callback is None else callback
->>>>>>> 664acc4b
 
             def capture_trace_add(mode, callback):
                 nonlocal trace_callback
@@ -301,14 +276,7 @@
 
             def capture_trace(mode, callback=None):
                 nonlocal trace_callback
-<<<<<<< HEAD
-                if callback is None:  # trace_add("write", callback) format
-                    trace_callback = mode  # mode is actually the callback in trace_add
-                else:  # trace("w", callback) format
-                    trace_callback = callback
-=======
                 trace_callback = mode if callback is None else callback
->>>>>>> 664acc4b
 
             def capture_trace_add(mode, callback):
                 nonlocal trace_callback
@@ -512,15 +480,8 @@
 
             # Verify button background was NOT updated (only initial setup call)
             # The button should only have config called once during creation
-<<<<<<< HEAD
-            config_calls = [call for call in mock_button_instance.config.call_args_list]
-            assert (
-                len(config_calls) == 0
-            )  # No additional config calls after cancellation
-=======
             config_calls = list(mock_button_instance.config.call_args_list)
             assert not config_calls
->>>>>>> 664acc4b
 
     def test_apply_settings_processes_color_from_picker(self):
         """Test that color values from picker are correctly processed in settings collection"""
@@ -699,25 +660,6 @@
     def test_full_color_picker_workflow_in_appearance_tab(self, mock_askcolor):
         """Test complete workflow: create appearance tab, pick color, save settings"""
 
-<<<<<<< HEAD
-        with patch("tkinter.Tk"), patch("tkinter.Toplevel") as mock_toplevel, patch(
-            "tkinter.ttk.Notebook"
-        ) as mock_notebook, patch(
-            "gui.popup_windows.GuiUtils"
-        ) as mock_gui_utils, patch(
-            "tkinter.Canvas"
-        ) as mock_canvas, patch(
-            "tkinter.ttk.Scrollbar"
-        ) as mock_scrollbar, patch(
-            "tkinter.StringVar"
-        ) as mock_stringvar, patch(
-            "tkinter.Entry"
-        ) as mock_entry, patch(
-            "tkinter.Button"
-        ) as mock_button, patch(
-            "tkinter.messagebox"
-        ) as mock_messagebox:
-=======
         with (
             patch("tkinter.Tk"),
             patch("tkinter.Toplevel") as mock_toplevel,
@@ -730,7 +672,6 @@
             patch("tkinter.Button") as mock_button,
             patch("tkinter.messagebox") as mock_messagebox,
         ):
->>>>>>> 664acc4b
 
             # Mock messagebox to avoid UI interactions during tests
             mock_messagebox.showerror = Mock()
